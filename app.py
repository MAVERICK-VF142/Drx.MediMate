--- conflicted
+++ resolved
@@ -1,679 +1,676 @@
-import os
-from dotenv import load_dotenv
-load_dotenv()  
-import json
-import base64
-import uuid
-import secrets
-import datetime
-from flask import Flask, render_template, request, jsonify, redirect, url_for, session
-from flask_cors import CORS
-from PIL import Image
-from io import BytesIO
-import google.generativeai as genai
-from utils.cache import get_cached_drug, set_cached_drug
-from dotenv import load_dotenv
-load_dotenv()
-import markdown
-import logging
-import time
-<<<<<<< HEAD
-import functools
-=======
-
->>>>>>> c67e69f2
-from concurrent.futures import ThreadPoolExecutor, TimeoutError as FuturesTimeout
-import firebase_admin
-from firebase_admin import credentials, firestore
-
-# ---------------------------
-# Configuration & Setup
-# ---------------------------
-
-# Load Gemini API key from environment variable
-api_key = os.getenv("GEMINI_KEY")
-if not api_key:
-    raise EnvironmentError("❌ GEMINI_KEY environment variable not set.")
-genai.configure(api_key=api_key)
-
-# Load Gemini model
-model = genai.GenerativeModel("gemini-2.5-flash")
-
-# Initialize Flask app
-app = Flask(__name__)
-app.secret_key = os.getenv("SECRET_KEY", "dev_key_replace_in_production")
-CORS(app)  # Enable Cross-Origin Resource Sharing
-
-# Initialize Firebase Admin SDK
-try:
-    # Check if Firebase Admin SDK is already initialized
-    firebase_admin.get_app()
-except ValueError:
-    # If not initialized, initialize with default credentials
-    # In production, set up proper credentials
-    if os.path.exists('firebase-credentials.json'):
-        cred = credentials.Certificate('firebase-credentials.json')
-        firebase_admin.initialize_app(cred)
-    else:
-        firebase_admin.initialize_app()
-
-# Get Firestore database instance
-db = firestore.client()
-
-logging.basicConfig(
-    level=logging.INFO,
-    format="%(asctime)s [%(levelname)s] %(message)s"
-)
-
-# ---------------------------
-# Authentication Decorators
-# ---------------------------
-
-def login_required(f):
-    @functools.wraps(f)
-    def decorated_function(*args, **kwargs):
-        # Check if user is authenticated via session
-        if 'user_id' not in session:
-            # Redirect to login page
-            logging.warning("Unauthorized access attempt to protected route")
-            return redirect(url_for('sisu'))
-        return f(*args, **kwargs)
-    return decorated_function
-
-def admin_required(f):
-    @functools.wraps(f)
-    def decorated_function(*args, **kwargs):
-        # Check if user is authenticated and is an admin
-        if 'user_id' not in session:
-            logging.warning("Unauthorized access attempt to admin route")
-            return redirect(url_for('sisu'))
-        
-        if session.get('role') != 'admin':
-            logging.warning(f"Non-admin user tried to access admin route. User role: {session.get('role')}")
-            return render_template('unauthorized.html', message="Admin privileges required"), 403
-        
-        return f(*args, **kwargs)
-    return decorated_function
-
-# ---------------------------
-# Retry Helper Function
-# ---------------------------
-
-def gemini_generate_with_retry(prompt, max_retries=3, delay=2, timeout=20):
-    """
-    Calls Gemini API with timeout and retry logic.
-    - Retries failed calls (with exponential backoff)
-    - Aborts slow responses gracefully
-    """
-    attempt = 0
-    while attempt < max_retries:
-        try:
-            logging.info(f"🌐 Gemini API Call Attempt {attempt + 1}")
-            
-            # Set up timeout using ThreadPoolExecutor
-            with ThreadPoolExecutor(max_workers=1) as executor:
-                future = executor.submit(model.generate_content, prompt)
-                response = future.result(timeout=timeout)  # Timeout in seconds
-
-            # Check if response is valid
-            if response and hasattr(response, 'text') and response.text.strip():
-                logging.info("✅ Gemini API call successful.")
-                return response
-            else:
-                logging.warning("⚠️ Empty or malformed response. Retrying...")
-
-        except FuturesTimeout:
-            logging.error(f"⏰ Gemini API call timed out after {timeout} seconds.")
-        except Exception as e:
-            logging.error(f"❌ Gemini API error: {str(e)}")
-
-        # Backoff delay before retry
-        wait_time = delay * (2 ** attempt)  # 2s, 4s, 8s...
-        logging.info(f"⏳ Waiting {wait_time}s before retry attempt {attempt + 2}")
-        time.sleep(wait_time)
-        attempt += 1
-        
-    logging.critical("❌ All Gemini API retry attempts failed.")
-    return None
-
-# ---------------------------
-# Utility Functions
-# ---------------------------
-
-def api_response(message, status=200):
-    """Standard JSON response helper"""
-    return jsonify({'response': message}), status
-
-def format_markdown_response(text):
-    """Convert Markdown text to HTML for consistent, readable output"""
-    if not text or text.startswith("❌"):
-        return text  # Return error messages as-is
-    # Convert Markdown to HTML
-    html = markdown.markdown(text, extensions=['extra', 'fenced_code'])
-    # Wrap in a styled div for better presentation
-    return f'<div class="markdown-content">{html}</div>'
-
-# ---------------------------
-# AI Functions
-# ---------------------------
-
-def get_drug_information(drug_name):
-    prompt = (
-        f"Provide a brief clinical summary for pharmacists on the drug **{drug_name}** in Markdown format:\n"
-        "## Therapeutic Uses\n"
-        "- List primary therapeutic uses\n"
-        "## Standard Dosage\n"
-        "- Provide standard adult dosage (include administration route and frequency)\n"
-        "## Common Side Effects\n"
-        "- List common side effects\n"
-        "## Serious Side Effects\n"
-        "- List serious side effects requiring immediate attention\n"
-        "## Contraindications\n"
-        "- List conditions or scenarios where the drug should not be used\n"
-        "## Important Drug Interactions\n"
-        "- List significant drug interactions\n"
-        "Use concise bullet points. Ensure clarity and professional tone."
-    )
-
-    logging.info(f"Prompt to Gemini: {prompt}")
-
-    cached = get_cached_drug(drug_name)
-    if cached:
-        logging.info(f"📦 Cache hit for drug: {drug_name}")
-        return cached
-
-    try:
-        response = gemini_generate_with_retry(prompt)
-        if response and hasattr(response, 'text'):
-            text = response.text.strip()
-            formatted = format_markdown_response(text)
-            set_cached_drug(drug_name, formatted)
-            logging.info("✅ Cached new drug info response.")
-            return formatted
-        else:
-            logging.warning("No text in AI response.")
-            return "❌ No response from AI."
-    except Exception as e:
-        logging.error(f"Exception in get_drug_information: {str(e)}")
-        return f"❌ Error: {str(e)}"
-    
-def predict_disease(symptoms):
-    prompt = (
-        f"""
-            You are a medical assistant powered by the latest knowledge as of October 2023.
-
-            Given the following symptoms: **{symptoms}**, perform a comprehensive analysis to predict the most likely diseases or conditions.
-
-            ### Possible Diseases
-            - List the top 3–5 potential diseases or conditions that match the **combined symptom profile**.
-            - Prioritize common, serious, and high-likelihood conditions.
-
-            ###  Description
-            - For each predicted disease, provide a 1–2 sentence explanation of how the listed symptoms relate to it.
-
-            ### Symptom-wise Breakdown
-            For each symptom, provide:
-                - **Symptom:** [Symptom name]  
-                - **Possible Disease:** [Likely associated disease]  
-                - **Explanation:** [Brief explanation of the relationship between the symptom and the disease]
-
-            ### When to Seek Immediate Medical Attention
-                - Highlight any listed symptoms or symptom combinations that may indicate a medical emergency.
-                - Use clear, layman-friendly language to help the user understand urgency.
-
-            **Instructions:**  
-                - Use Markdown formatting.  
-                - Avoid general disclaimers (e.g., "consult a doctor").  
-                - Ensure clinical relevance and clarity.  
-                - Do not repeat the same disease unless strongly justified.
-        """
-
-    )
-    logging.info(f"Prompt to Gemini for disease prediction: {prompt}")
-    try:
-        response = gemini_generate_with_retry(prompt)
-        if response and hasattr(response, 'text'):
-            text = response.text.strip()
-            logging.info("✅ Received response from Gemini for disease prediction.")
-            return format_markdown_response(text)
-        else:
-            logging.warning("❌ No text in AI response for disease prediction.")
-            return "❌ No response from AI."
-    except Exception as e:
-        logging.error(f"❌ Exception in predict_disease: {str(e)}")
-        return f"❌ Error: {str(e)}"
-
-def get_symptom_recommendation(symptoms):
-    prompt = (
-        f"Given the symptoms: **{symptoms}**, recommend over-the-counter treatment options in Markdown format:\n"
-        "## Recommended Over-the-Counter Treatments\n"
-        "- List appropriate OTC medications or treatments\n"
-        "## Common Side Effects\n"
-        "- List common side effects of recommended treatments\n"
-        "## Important Interactions\n"
-        "- List significant drug or condition interactions\n"
-        "## Safety Tips\n"
-        "- Provide key safety tips or precautions\n"
-        "If symptoms suggest a medical emergency or severe condition, clearly state: **'Seek immediate medical attention.'** "
-        "Use concise bullet points in Markdown format. Avoid disclaimers."
-    )
-
-    logging.info(f"Prompt to Gemini for symptom check: {prompt}")
-    try:
-        response = gemini_generate_with_retry(prompt)
-        if response and hasattr(response, 'text'):
-            text = response.text.strip()
-            logging.info("Received response from Gemini for symptoms.")
-            return format_markdown_response(text)
-        else:
-            logging.warning("❌ No text in AI response for symptoms.")
-            return "❌ No response from AI."
-    except Exception as e:
-        logging.error(f"❌ Exception in get_symptom_recommendation: {str(e)}")
-        return f"❌ Error: {str(e)}"
-
-def analyze_image_with_gemini(image_data):
-    try:
-        if not image_data.startswith("data:image/"):
-            logging.warning("❌ Invalid image format received.")
-            return "❌ Invalid image format uploaded."
-
-        logging.info("Decoding and processing image for AI analysis...")
-        image_base64 = image_data.split(',')[1]
-        image_bytes = base64.b64decode(image_base64)
-        image = Image.open(BytesIO(image_bytes))
-
-        prompt = (
-            "Analyze this image of a medicine or drug packaging. Provide the response in Markdown format:\n"
-            "## Drug Information\n"
-            "- **Drug Name**: Identify the drug name (if visible)\n"
-            "- **Manufacturer**: Identify the manufacturer (if visible)\n"
-            "## Clinical Summary\n"
-            "- **Therapeutic Uses**: List primary uses\n"
-            "- **Standard Dosage**: Provide standard dosage\n"
-            "- **Common Side Effects**: List common side effects\n"
-            "- **Serious Side Effects**: List serious side effects\n"
-            "- **Contraindications**: List contraindications\n"
-            "- **Important Interactions**: List significant interactions\n"
-            "If the image is blurry or unclear, respond with: **'Please retake the image for better clarity.'**"
-        )
-
-        logging.info("Sending prompt and image to Gemini AI.")
-        response = gemini_generate_with_retry([prompt, image])
-        
-        if response and hasattr(response, 'text'):
-            text = response.text.strip()
-            logging.info("AI analysis complete.")
-            return format_markdown_response(text)
-        else:
-            logging.warning("❌ Analysis failed or empty AI response.")
-            return "❌ Analysis failed or empty response from AI."
-
-    except Exception as e:
-        logging.error(f"❌ Error during image analysis: {str(e)}")
-        return f"❌ Error during image analysis: {str(e)}"
-
-# ---------------------------
-# Authentication & Dashboard Routes
-# ---------------------------
-
-@app.route('/')
-def index_redirect():
-    # Redirect to login page
-    return render_template('sisu.html')
-
-@app.route('/sisu.html')
-def sisu():
-    return render_template('sisu.html')
-
-@app.route('/index.html')
-def index():
-    return render_template('index.html')
-
-# Alternative route for index
-@app.route('/dashboard')
-@login_required
-def dashboard():
-    return render_template('index.html')
-
-@app.route('/doctor-dashboard.html')
-@login_required
-def doctor_dashboard():
-    if session.get('role') != 'doctor':
-        return redirect(url_for('dashboard'))
-    return render_template('doctor-dashboard.html')
-
-@app.route('/pharmacist-dashboard.html')
-@login_required
-def pharmacist_dashboard():
-    if session.get('role') != 'pharmacist':
-        return redirect(url_for('dashboard'))
-    return render_template('pharmacist-dashboard.html')
-
-@app.route('/student-dashboard.html')
-@login_required
-def student_dashboard():
-    if session.get('role') != 'student':
-        return redirect(url_for('dashboard'))
-    return render_template('student-dashboard.html')
-
-@app.route('/patient-dashboard.html')
-@login_required
-def patient_dashboard():
-    if session.get('role') != 'patient':
-        return redirect(url_for('dashboard'))
-    return render_template('patient-dashboard.html')
-
-@app.route('/admin-dashboard.html')
-@admin_required
-def admin_dashboard():
-    return render_template('admin-dashboard.html')
-
-
-# ---------------------------
-# Feature Page Routes
-# ---------------------------
-
-@app.route('/drug-info-page')
-@login_required
-def drug_info_page():
-    return render_template('drug_info.html')
-
-@app.route('/symptom-checker-page')
-@login_required
-def symptom_checker_page():
-    return render_template('symptom_checker.html')
-
-@app.route('/upload-image-page')
-@login_required
-def upload_image_page():
-    return render_template('upload_image.html')
-
-@app.route('/my-account')
-@login_required
-def my_account():
-    return render_template('my_account.html', user={
-        "name": "Demo User",
-        "email": "demo@example.com",
-        "notifications": True
-    })
-
-# Additional feature routes that may be referenced in the dashboard
-@app.route('/inventory-management')
-@login_required
-def inventory_management():
-    return render_template('inventory_management.html')
-
-@app.route('/prescription-processing')
-@login_required
-def prescription_processing():
-    return render_template('prescription_processing.html')
-
-@app.route('/patient-records')
-@login_required
-def patient_records():
-    return render_template('patient_records.html')
-
-@app.route('/educational-resources')
-@login_required
-def educational_resources():
-    return render_template('educational_resources.html')
-
-@app.route('/medication-tracker')
-@login_required
-def medication_tracker():
-    return render_template('medication_tracker.html')
-
-# ---------------------------
-# Authentication API Endpoints
-# ---------------------------
-
-@app.route('/api/auth/login', methods=['POST'])
-def login():
-    """Handle login requests from the frontend"""
-    try:
-        data = request.get_json()
-        # In production, verify with Firebase Admin SDK
-        # For now, we'll just set session variables based on client claims
-        
-        user_id = data.get('uid')
-        email = data.get('email')
-        role = data.get('role')
-        
-        if not user_id or not email or not role:
-            return jsonify({'success': False, 'message': 'Missing required fields'}), 400
-            
-        # Store user info in session
-        session['user_id'] = user_id
-        session['email'] = email
-        session['role'] = role
-        
-        return jsonify({'success': True})
-    except Exception as e:
-        logging.error(f"Login error: {str(e)}")
-        return jsonify({'success': False, 'message': str(e)}), 500
-
-@app.route('/api/auth/logout', methods=['POST'])
-def logout():
-    """Handle logout requests"""
-    session.clear()
-    return jsonify({'success': True})
-
-@app.route('/api/auth/check', methods=['GET'])
-def check_auth():
-    """Check authentication status"""
-    if 'user_id' in session:
-        return jsonify({
-            'authenticated': True, 
-            'user_id': session['user_id'],
-            'role': session.get('role')
-        })
-    return jsonify({'authenticated': False})
-
-# ---------------------------
-# API Endpoints (AJAX/JS)
-# ---------------------------
-
-@app.route('/get_drug_info', methods=['POST'])
-def get_drug_info():
-    logging.info("API /get_drug_info called")
-    try:
-        data = request.get_json()
-        logging.info(f"Request JSON: {data}")
-        drug_name = data.get('drug_name')
-        if not drug_name:
-            logging.warning("No drug name provided in request")
-            return api_response('❌ No drug name provided.', 400)
-        logging.info(f"Calling get_drug_information with drug_name: {drug_name}")
-        response = get_drug_information(drug_name)
-        return api_response(response)
-    except Exception as e:
-        logging.error(f"Exception in /get_drug_info: {str(e)}")
-        return api_response(f"❌ Error: {str(e)}", 500)
-
-@app.route('/symptom_checker', methods=['POST'])
-def symptom_check():
-    logging.info("API /symptom_checker called")
-    try:
-        data = request.get_json()
-        logging.info(f"Request JSON: {data}")
-        symptoms = data.get('symptoms')
-        action = data.get('action', 'analyze')
-        if not symptoms:
-            logging.warning("❌ No symptoms provided.")
-            return api_response('❌ No symptoms provided.', 400)
-        if action == 'predict':
-            logging.info(f"Calling predict_disease with symptoms: {symptoms}")
-            result = predict_disease(symptoms)
-        else:
-            logging.info(f"Calling get_symptom_recommendation with symptoms: {symptoms}")
-            result = get_symptom_recommendation(symptoms)
-
-        return api_response(result)
-    except Exception as e:
-        logging.error(f"❌ Exception in /symptom_checker: {str(e)}")
-        return api_response(f'❌ Error during analysis: {str(e)}', 500)
-
-@app.route('/process-upload', methods=['POST'])
-def process_upload():
-    logging.info("API /process-upload called")
-    image_data = request.form.get("image_data")
-    if image_data:
-        logging.info("Image data received for analysis")
-        result = analyze_image_with_gemini(image_data)
-        print(result)
-        return jsonify({'result': result})
-    else:
-        logging.warning("❌ No image data received in request")
-    return jsonify({'result': '❌ No image received from camera.'})
-
-# ---------------------------
-# Admin Management Functions
-# ---------------------------
-
-def generate_invitation_code():
-    """Generate a secure random invitation code for admin access"""
-    return secrets.token_urlsafe(16)
-
-def create_admin_invitation(email, expiry_hours=48):
-    """Create an admin invitation with an expiry time"""
-    invitation_id = str(uuid.uuid4())
-    invitation_code = generate_invitation_code()
-    
-    current_time = datetime.datetime.now()
-    expiry_time = current_time + datetime.timedelta(hours=expiry_hours)
-    
-    # Create invitation data for Firestore
-    invitation_data = {
-        'id': invitation_id,
-        'email': email,
-        'code': invitation_code,
-        'created_at': current_time,
-        'expires_at': expiry_time,
-        'used': False
-    }
-    
-    # Add to Firestore
-    db.collection('admin_invitations').document(invitation_code).set(invitation_data)
-    
-    return invitation_code
-
-def verify_admin_invitation(code):
-    """Verify if an admin invitation code is valid"""
-    # Get invitation from Firestore
-    invitation_ref = db.collection('admin_invitations').document(code)
-    invitation_doc = invitation_ref.get()
-    
-    if not invitation_doc.exists:
-        return False, "Invalid invitation code"
-    
-    invitation = invitation_doc.to_dict()
-    
-    # Check if already used
-    if invitation['used']:
-        return False, "Invitation code has already been used"
-    
-    # Check if expired
-    expires_at = invitation['expires_at']
-    if isinstance(expires_at, datetime.datetime) and datetime.datetime.now() > expires_at:
-        return False, "Invitation code has expired"
-    
-    return True, invitation
-
-# ---------------------------
-# Admin API Endpoints
-# ---------------------------
-
-@app.route('/api/admin/invitation', methods=['POST'])
-@admin_required
-def create_invitation():
-    """Create an invitation code for a new admin user"""
-    try:
-        data = request.get_json()
-        email = data.get('email')
-        
-        if not email:
-            return jsonify({'success': False, 'message': 'Email is required'}), 400
-            
-        invitation_code = create_admin_invitation(email)
-        
-        return jsonify({
-            'success': True, 
-            'invitation_code': invitation_code,
-            'message': f'Invitation created for {email}'
-        })
-    except Exception as e:
-        logging.error(f"Error creating admin invitation: {str(e)}")
-        return jsonify({'success': False, 'message': str(e)}), 500
-
-@app.route('/api/admin/verify-invitation', methods=['POST'])
-def verify_invitation():
-    """Verify an admin invitation code"""
-    try:
-        data = request.get_json()
-        code = data.get('code')
-        email = data.get('email')
-        
-        if not code or not email:
-            return jsonify({'success': False, 'message': 'Code and email are required'}), 400
-            
-        is_valid, invitation = verify_admin_invitation(code)
-        
-        if is_valid:
-            # Check if the invitation is for this email
-            if invitation['email'].lower() != email.lower():
-                return jsonify({'success': False, 'message': 'This invitation is not for this email address'}), 400
-                
-            # Mark as used
-            invitation_ref = db.collection('admin_invitations').document(code)
-            invitation_ref.update({'used': True})
-            
-            return jsonify({'success': True, 'message': 'Invitation code is valid'})
-        else:
-            return jsonify({'success': False, 'message': invitation}), 400
-    except Exception as e:
-        logging.error(f"Error verifying admin invitation: {str(e)}")
-        return jsonify({'success': False, 'message': str(e)}), 500
-
-@app.route('/api/admin/invitations', methods=['GET'])
-@admin_required
-def list_invitations():
-    """List all admin invitations"""
-    try:
-        invitations_ref = db.collection('admin_invitations').stream()
-        invitations_list = [invite.to_dict() for invite in invitations_ref]
-        
-        # Convert datetime objects to ISO strings for JSON serialization
-        for invitation in invitations_list:
-            if isinstance(invitation.get('created_at'), datetime.datetime):
-                invitation['created_at'] = invitation['created_at'].isoformat()
-            if isinstance(invitation.get('expires_at'), datetime.datetime):
-                invitation['expires_at'] = invitation['expires_at'].isoformat()
-        
-        return jsonify({
-            'success': True,
-            'invitations': invitations_list
-        })
-    except Exception as e:
-        logging.error(f"Error listing admin invitations: {str(e)}")
-        return jsonify({'success': False, 'message': str(e)}), 500
-
-# ---------------------------
-# Error Handlers
-# ---------------------------
-
-@app.errorhandler(404)
-def page_not_found(e):
-    return render_template('404.html'), 404
-
-@app.errorhandler(500)
-def internal_server_error(e):
-    return render_template('500.html'), 500
-
-# ---------------------------
-# Run App
-# ---------------------------
-
-if __name__ == '__main__':
-    logging.info("Starting Flask server...")
+import os
+from dotenv import load_dotenv
+load_dotenv()  
+import json
+import base64
+import uuid
+import secrets
+import datetime
+from flask import Flask, render_template, request, jsonify, redirect, url_for, session
+from flask_cors import CORS
+from PIL import Image
+from io import BytesIO
+import google.generativeai as genai
+from utils.cache import get_cached_drug, set_cached_drug
+from dotenv import load_dotenv
+load_dotenv()
+import markdown
+import logging
+import time
+import functools
+
+from concurrent.futures import ThreadPoolExecutor, TimeoutError as FuturesTimeout
+import firebase_admin
+from firebase_admin import credentials, firestore
+
+# ---------------------------
+# Configuration & Setup
+# ---------------------------
+
+# Load Gemini API key from environment variable
+api_key = os.getenv("GEMINI_KEY")
+if not api_key:
+    raise EnvironmentError("❌ GEMINI_KEY environment variable not set.")
+genai.configure(api_key=api_key)
+
+# Load Gemini model
+model = genai.GenerativeModel("gemini-2.5-flash")
+
+# Initialize Flask app
+app = Flask(__name__)
+app.secret_key = os.getenv("SECRET_KEY", "dev_key_replace_in_production")
+CORS(app)  # Enable Cross-Origin Resource Sharing
+
+# Initialize Firebase Admin SDK
+try:
+    # Check if Firebase Admin SDK is already initialized
+    firebase_admin.get_app()
+except ValueError:
+    # If not initialized, initialize with default credentials
+    # In production, set up proper credentials
+    if os.path.exists('firebase-credentials.json'):
+        cred = credentials.Certificate('firebase-credentials.json')
+        firebase_admin.initialize_app(cred)
+    else:
+        firebase_admin.initialize_app()
+
+# Get Firestore database instance
+db = firestore.client()
+
+logging.basicConfig(
+    level=logging.INFO,
+    format="%(asctime)s [%(levelname)s] %(message)s"
+)
+
+# ---------------------------
+# Authentication Decorators
+# ---------------------------
+
+def login_required(f):
+    @functools.wraps(f)
+    def decorated_function(*args, **kwargs):
+        # Check if user is authenticated via session
+        if 'user_id' not in session:
+            # Redirect to login page
+            logging.warning("Unauthorized access attempt to protected route")
+            return redirect(url_for('sisu'))
+        return f(*args, **kwargs)
+    return decorated_function
+
+def admin_required(f):
+    @functools.wraps(f)
+    def decorated_function(*args, **kwargs):
+        # Check if user is authenticated and is an admin
+        if 'user_id' not in session:
+            logging.warning("Unauthorized access attempt to admin route")
+            return redirect(url_for('sisu'))
+        
+        if session.get('role') != 'admin':
+            logging.warning(f"Non-admin user tried to access admin route. User role: {session.get('role')}")
+            return render_template('unauthorized.html', message="Admin privileges required"), 403
+        
+        return f(*args, **kwargs)
+    return decorated_function
+
+# ---------------------------
+# Retry Helper Function
+# ---------------------------
+
+def gemini_generate_with_retry(prompt, max_retries=3, delay=2, timeout=20):
+    """
+    Calls Gemini API with timeout and retry logic.
+    - Retries failed calls (with exponential backoff)
+    - Aborts slow responses gracefully
+    """
+    attempt = 0
+    while attempt < max_retries:
+        try:
+            logging.info(f"🌐 Gemini API Call Attempt {attempt + 1}")
+            
+            # Set up timeout using ThreadPoolExecutor
+            with ThreadPoolExecutor(max_workers=1) as executor:
+                future = executor.submit(model.generate_content, prompt)
+                response = future.result(timeout=timeout)  # Timeout in seconds
+
+            # Check if response is valid
+            if response and hasattr(response, 'text') and response.text.strip():
+                logging.info("✅ Gemini API call successful.")
+                return response
+            else:
+                logging.warning("⚠️ Empty or malformed response. Retrying...")
+
+        except FuturesTimeout:
+            logging.error(f"⏰ Gemini API call timed out after {timeout} seconds.")
+        except Exception as e:
+            logging.error(f"❌ Gemini API error: {str(e)}")
+
+        # Backoff delay before retry
+        wait_time = delay * (2 ** attempt)  # 2s, 4s, 8s...
+        logging.info(f"⏳ Waiting {wait_time}s before retry attempt {attempt + 2}")
+        time.sleep(wait_time)
+        attempt += 1
+        
+    logging.critical("❌ All Gemini API retry attempts failed.")
+    return None
+
+# ---------------------------
+# Utility Functions
+# ---------------------------
+
+def api_response(message, status=200):
+    """Standard JSON response helper"""
+    return jsonify({'response': message}), status
+
+def format_markdown_response(text):
+    """Convert Markdown text to HTML for consistent, readable output"""
+    if not text or text.startswith("❌"):
+        return text  # Return error messages as-is
+    # Convert Markdown to HTML
+    html = markdown.markdown(text, extensions=['extra', 'fenced_code'])
+    # Wrap in a styled div for better presentation
+    return f'<div class="markdown-content">{html}</div>'
+
+# ---------------------------
+# AI Functions
+# ---------------------------
+
+def get_drug_information(drug_name):
+    prompt = (
+        f"Provide a brief clinical summary for pharmacists on the drug **{drug_name}** in Markdown format:\n"
+        "## Therapeutic Uses\n"
+        "- List primary therapeutic uses\n"
+        "## Standard Dosage\n"
+        "- Provide standard adult dosage (include administration route and frequency)\n"
+        "## Common Side Effects\n"
+        "- List common side effects\n"
+        "## Serious Side Effects\n"
+        "- List serious side effects requiring immediate attention\n"
+        "## Contraindications\n"
+        "- List conditions or scenarios where the drug should not be used\n"
+        "## Important Drug Interactions\n"
+        "- List significant drug interactions\n"
+        "Use concise bullet points. Ensure clarity and professional tone."
+    )
+
+    logging.info(f"Prompt to Gemini: {prompt}")
+
+    cached = get_cached_drug(drug_name)
+    if cached:
+        logging.info(f"📦 Cache hit for drug: {drug_name}")
+        return cached
+
+    try:
+        response = gemini_generate_with_retry(prompt)
+        if response and hasattr(response, 'text'):
+            text = response.text.strip()
+            formatted = format_markdown_response(text)
+            set_cached_drug(drug_name, formatted)
+            logging.info("✅ Cached new drug info response.")
+            return formatted
+        else:
+            logging.warning("No text in AI response.")
+            return "❌ No response from AI."
+    except Exception as e:
+        logging.error(f"Exception in get_drug_information: {str(e)}")
+        return f"❌ Error: {str(e)}"
+    
+def predict_disease(symptoms):
+    prompt = (
+        f"""
+            You are a medical assistant powered by the latest knowledge as of October 2023.
+
+            Given the following symptoms: **{symptoms}**, perform a comprehensive analysis to predict the most likely diseases or conditions.
+
+            ### Possible Diseases
+            - List the top 3–5 potential diseases or conditions that match the **combined symptom profile**.
+            - Prioritize common, serious, and high-likelihood conditions.
+
+            ###  Description
+            - For each predicted disease, provide a 1–2 sentence explanation of how the listed symptoms relate to it.
+
+            ### Symptom-wise Breakdown
+            For each symptom, provide:
+                - **Symptom:** [Symptom name]  
+                - **Possible Disease:** [Likely associated disease]  
+                - **Explanation:** [Brief explanation of the relationship between the symptom and the disease]
+
+            ### When to Seek Immediate Medical Attention
+                - Highlight any listed symptoms or symptom combinations that may indicate a medical emergency.
+                - Use clear, layman-friendly language to help the user understand urgency.
+
+            **Instructions:**  
+                - Use Markdown formatting.  
+                - Avoid general disclaimers (e.g., "consult a doctor").  
+                - Ensure clinical relevance and clarity.  
+                - Do not repeat the same disease unless strongly justified.
+        """
+
+    )
+    logging.info(f"Prompt to Gemini for disease prediction: {prompt}")
+    try:
+        response = gemini_generate_with_retry(prompt)
+        if response and hasattr(response, 'text'):
+            text = response.text.strip()
+            logging.info("✅ Received response from Gemini for disease prediction.")
+            return format_markdown_response(text)
+        else:
+            logging.warning("❌ No text in AI response for disease prediction.")
+            return "❌ No response from AI."
+    except Exception as e:
+        logging.error(f"❌ Exception in predict_disease: {str(e)}")
+        return f"❌ Error: {str(e)}"
+
+def get_symptom_recommendation(symptoms):
+    prompt = (
+        f"Given the symptoms: **{symptoms}**, recommend over-the-counter treatment options in Markdown format:\n"
+        "## Recommended Over-the-Counter Treatments\n"
+        "- List appropriate OTC medications or treatments\n"
+        "## Common Side Effects\n"
+        "- List common side effects of recommended treatments\n"
+        "## Important Interactions\n"
+        "- List significant drug or condition interactions\n"
+        "## Safety Tips\n"
+        "- Provide key safety tips or precautions\n"
+        "If symptoms suggest a medical emergency or severe condition, clearly state: **'Seek immediate medical attention.'** "
+        "Use concise bullet points in Markdown format. Avoid disclaimers."
+    )
+
+    logging.info(f"Prompt to Gemini for symptom check: {prompt}")
+    try:
+        response = gemini_generate_with_retry(prompt)
+        if response and hasattr(response, 'text'):
+            text = response.text.strip()
+            logging.info("Received response from Gemini for symptoms.")
+            return format_markdown_response(text)
+        else:
+            logging.warning("❌ No text in AI response for symptoms.")
+            return "❌ No response from AI."
+    except Exception as e:
+        logging.error(f"❌ Exception in get_symptom_recommendation: {str(e)}")
+        return f"❌ Error: {str(e)}"
+
+def analyze_image_with_gemini(image_data):
+    try:
+        if not image_data.startswith("data:image/"):
+            logging.warning("❌ Invalid image format received.")
+            return "❌ Invalid image format uploaded."
+
+        logging.info("Decoding and processing image for AI analysis...")
+        image_base64 = image_data.split(',')[1]
+        image_bytes = base64.b64decode(image_base64)
+        image = Image.open(BytesIO(image_bytes))
+
+        prompt = (
+            "Analyze this image of a medicine or drug packaging. Provide the response in Markdown format:\n"
+            "## Drug Information\n"
+            "- **Drug Name**: Identify the drug name (if visible)\n"
+            "- **Manufacturer**: Identify the manufacturer (if visible)\n"
+            "## Clinical Summary\n"
+            "- **Therapeutic Uses**: List primary uses\n"
+            "- **Standard Dosage**: Provide standard dosage\n"
+            "- **Common Side Effects**: List common side effects\n"
+            "- **Serious Side Effects**: List serious side effects\n"
+            "- **Contraindications**: List contraindications\n"
+            "- **Important Interactions**: List significant interactions\n"
+            "If the image is blurry or unclear, respond with: **'Please retake the image for better clarity.'**"
+        )
+
+        logging.info("Sending prompt and image to Gemini AI.")
+        response = gemini_generate_with_retry([prompt, image])
+        
+        if response and hasattr(response, 'text'):
+            text = response.text.strip()
+            logging.info("AI analysis complete.")
+            return format_markdown_response(text)
+        else:
+            logging.warning("❌ Analysis failed or empty AI response.")
+            return "❌ Analysis failed or empty response from AI."
+
+    except Exception as e:
+        logging.error(f"❌ Error during image analysis: {str(e)}")
+        return f"❌ Error during image analysis: {str(e)}"
+
+# ---------------------------
+# Authentication & Dashboard Routes
+# ---------------------------
+
+@app.route('/')
+def index_redirect():
+    # Redirect to login page
+    return render_template('sisu.html')
+
+@app.route('/sisu.html')
+def sisu():
+    return render_template('sisu.html')
+
+@app.route('/index.html')
+def index():
+    return render_template('index.html')
+
+# Alternative route for index
+@app.route('/dashboard')
+@login_required
+def dashboard():
+    return render_template('index.html')
+
+@app.route('/doctor-dashboard.html')
+@login_required
+def doctor_dashboard():
+    if session.get('role') != 'doctor':
+        return redirect(url_for('dashboard'))
+    return render_template('doctor-dashboard.html')
+
+@app.route('/pharmacist-dashboard.html')
+@login_required
+def pharmacist_dashboard():
+    if session.get('role') != 'pharmacist':
+        return redirect(url_for('dashboard'))
+    return render_template('pharmacist-dashboard.html')
+
+@app.route('/student-dashboard.html')
+@login_required
+def student_dashboard():
+    if session.get('role') != 'student':
+        return redirect(url_for('dashboard'))
+    return render_template('student-dashboard.html')
+
+@app.route('/patient-dashboard.html')
+@login_required
+def patient_dashboard():
+    if session.get('role') != 'patient':
+        return redirect(url_for('dashboard'))
+    return render_template('patient-dashboard.html')
+
+@app.route('/admin-dashboard.html')
+@admin_required
+def admin_dashboard():
+    return render_template('admin-dashboard.html')
+
+
+# ---------------------------
+# Feature Page Routes
+# ---------------------------
+
+@app.route('/drug-info-page')
+@login_required
+def drug_info_page():
+    return render_template('drug_info.html')
+
+@app.route('/symptom-checker-page')
+@login_required
+def symptom_checker_page():
+    return render_template('symptom_checker.html')
+
+@app.route('/upload-image-page')
+@login_required
+def upload_image_page():
+    return render_template('upload_image.html')
+
+@app.route('/my-account')
+@login_required
+def my_account():
+    return render_template('my_account.html', user={
+        "name": "Demo User",
+        "email": "demo@example.com",
+        "notifications": True
+    })
+
+# Additional feature routes that may be referenced in the dashboard
+@app.route('/inventory-management')
+@login_required
+def inventory_management():
+    return render_template('inventory_management.html')
+
+@app.route('/prescription-processing')
+@login_required
+def prescription_processing():
+    return render_template('prescription_processing.html')
+
+@app.route('/patient-records')
+@login_required
+def patient_records():
+    return render_template('patient_records.html')
+
+@app.route('/educational-resources')
+@login_required
+def educational_resources():
+    return render_template('educational_resources.html')
+
+@app.route('/medication-tracker')
+@login_required
+def medication_tracker():
+    return render_template('medication_tracker.html')
+
+# ---------------------------
+# Authentication API Endpoints
+# ---------------------------
+
+@app.route('/api/auth/login', methods=['POST'])
+def login():
+    """Handle login requests from the frontend"""
+    try:
+        data = request.get_json()
+        # In production, verify with Firebase Admin SDK
+        # For now, we'll just set session variables based on client claims
+        
+        user_id = data.get('uid')
+        email = data.get('email')
+        role = data.get('role')
+        
+        if not user_id or not email or not role:
+            return jsonify({'success': False, 'message': 'Missing required fields'}), 400
+            
+        # Store user info in session
+        session['user_id'] = user_id
+        session['email'] = email
+        session['role'] = role
+        
+        return jsonify({'success': True})
+    except Exception as e:
+        logging.error(f"Login error: {str(e)}")
+        return jsonify({'success': False, 'message': str(e)}), 500
+
+@app.route('/api/auth/logout', methods=['POST'])
+def logout():
+    """Handle logout requests"""
+    session.clear()
+    return jsonify({'success': True})
+
+@app.route('/api/auth/check', methods=['GET'])
+def check_auth():
+    """Check authentication status"""
+    if 'user_id' in session:
+        return jsonify({
+            'authenticated': True, 
+            'user_id': session['user_id'],
+            'role': session.get('role')
+        })
+    return jsonify({'authenticated': False})
+
+# ---------------------------
+# API Endpoints (AJAX/JS)
+# ---------------------------
+
+@app.route('/get_drug_info', methods=['POST'])
+def get_drug_info():
+    logging.info("API /get_drug_info called")
+    try:
+        data = request.get_json()
+        logging.info(f"Request JSON: {data}")
+        drug_name = data.get('drug_name')
+        if not drug_name:
+            logging.warning("No drug name provided in request")
+            return api_response('❌ No drug name provided.', 400)
+        logging.info(f"Calling get_drug_information with drug_name: {drug_name}")
+        response = get_drug_information(drug_name)
+        return api_response(response)
+    except Exception as e:
+        logging.error(f"Exception in /get_drug_info: {str(e)}")
+        return api_response(f"❌ Error: {str(e)}", 500)
+
+@app.route('/symptom_checker', methods=['POST'])
+def symptom_check():
+    logging.info("API /symptom_checker called")
+    try:
+        data = request.get_json()
+        logging.info(f"Request JSON: {data}")
+        symptoms = data.get('symptoms')
+        action = data.get('action', 'analyze')
+        if not symptoms:
+            logging.warning("❌ No symptoms provided.")
+            return api_response('❌ No symptoms provided.', 400)
+        if action == 'predict':
+            logging.info(f"Calling predict_disease with symptoms: {symptoms}")
+            result = predict_disease(symptoms)
+        else:
+            logging.info(f"Calling get_symptom_recommendation with symptoms: {symptoms}")
+            result = get_symptom_recommendation(symptoms)
+
+        return api_response(result)
+    except Exception as e:
+        logging.error(f"❌ Exception in /symptom_checker: {str(e)}")
+        return api_response(f'❌ Error during analysis: {str(e)}', 500)
+
+@app.route('/process-upload', methods=['POST'])
+def process_upload():
+    logging.info("API /process-upload called")
+    image_data = request.form.get("image_data")
+    if image_data:
+        logging.info("Image data received for analysis")
+        result = analyze_image_with_gemini(image_data)
+        print(result)
+        return jsonify({'result': result})
+    else:
+        logging.warning("❌ No image data received in request")
+    return jsonify({'result': '❌ No image received from camera.'})
+
+# ---------------------------
+# Admin Management Functions
+# ---------------------------
+
+def generate_invitation_code():
+    """Generate a secure random invitation code for admin access"""
+    return secrets.token_urlsafe(16)
+
+def create_admin_invitation(email, expiry_hours=48):
+    """Create an admin invitation with an expiry time"""
+    invitation_id = str(uuid.uuid4())
+    invitation_code = generate_invitation_code()
+    
+    current_time = datetime.datetime.now()
+    expiry_time = current_time + datetime.timedelta(hours=expiry_hours)
+    
+    # Create invitation data for Firestore
+    invitation_data = {
+        'id': invitation_id,
+        'email': email,
+        'code': invitation_code,
+        'created_at': current_time,
+        'expires_at': expiry_time,
+        'used': False
+    }
+    
+    # Add to Firestore
+    db.collection('admin_invitations').document(invitation_code).set(invitation_data)
+    
+    return invitation_code
+
+def verify_admin_invitation(code):
+    """Verify if an admin invitation code is valid"""
+    # Get invitation from Firestore
+    invitation_ref = db.collection('admin_invitations').document(code)
+    invitation_doc = invitation_ref.get()
+    
+    if not invitation_doc.exists:
+        return False, "Invalid invitation code"
+    
+    invitation = invitation_doc.to_dict()
+    
+    # Check if already used
+    if invitation['used']:
+        return False, "Invitation code has already been used"
+    
+    # Check if expired
+    expires_at = invitation['expires_at']
+    if isinstance(expires_at, datetime.datetime) and datetime.datetime.now() > expires_at:
+        return False, "Invitation code has expired"
+    
+    return True, invitation
+
+# ---------------------------
+# Admin API Endpoints
+# ---------------------------
+
+@app.route('/api/admin/invitation', methods=['POST'])
+@admin_required
+def create_invitation():
+    """Create an invitation code for a new admin user"""
+    try:
+        data = request.get_json()
+        email = data.get('email')
+        
+        if not email:
+            return jsonify({'success': False, 'message': 'Email is required'}), 400
+            
+        invitation_code = create_admin_invitation(email)
+        
+        return jsonify({
+            'success': True, 
+            'invitation_code': invitation_code,
+            'message': f'Invitation created for {email}'
+        })
+    except Exception as e:
+        logging.error(f"Error creating admin invitation: {str(e)}")
+        return jsonify({'success': False, 'message': str(e)}), 500
+
+@app.route('/api/admin/verify-invitation', methods=['POST'])
+def verify_invitation():
+    """Verify an admin invitation code"""
+    try:
+        data = request.get_json()
+        code = data.get('code')
+        email = data.get('email')
+        
+        if not code or not email:
+            return jsonify({'success': False, 'message': 'Code and email are required'}), 400
+            
+        is_valid, invitation = verify_admin_invitation(code)
+        
+        if is_valid:
+            # Check if the invitation is for this email
+            if invitation['email'].lower() != email.lower():
+                return jsonify({'success': False, 'message': 'This invitation is not for this email address'}), 400
+                
+            # Mark as used
+            invitation_ref = db.collection('admin_invitations').document(code)
+            invitation_ref.update({'used': True})
+            
+            return jsonify({'success': True, 'message': 'Invitation code is valid'})
+        else:
+            return jsonify({'success': False, 'message': invitation}), 400
+    except Exception as e:
+        logging.error(f"Error verifying admin invitation: {str(e)}")
+        return jsonify({'success': False, 'message': str(e)}), 500
+
+@app.route('/api/admin/invitations', methods=['GET'])
+@admin_required
+def list_invitations():
+    """List all admin invitations"""
+    try:
+        invitations_ref = db.collection('admin_invitations').stream()
+        invitations_list = [invite.to_dict() for invite in invitations_ref]
+        
+        # Convert datetime objects to ISO strings for JSON serialization
+        for invitation in invitations_list:
+            if isinstance(invitation.get('created_at'), datetime.datetime):
+                invitation['created_at'] = invitation['created_at'].isoformat()
+            if isinstance(invitation.get('expires_at'), datetime.datetime):
+                invitation['expires_at'] = invitation['expires_at'].isoformat()
+        
+        return jsonify({
+            'success': True,
+            'invitations': invitations_list
+        })
+    except Exception as e:
+        logging.error(f"Error listing admin invitations: {str(e)}")
+        return jsonify({'success': False, 'message': str(e)}), 500
+
+# ---------------------------
+# Error Handlers
+# ---------------------------
+
+@app.errorhandler(404)
+def page_not_found(e):
+    return render_template('404.html'), 404
+
+@app.errorhandler(500)
+def internal_server_error(e):
+    return render_template('500.html'), 500
+
+# ---------------------------
+# Run App
+# ---------------------------
+
+if __name__ == '__main__':
+    logging.info("Starting Flask server...")
     app.run(debug=os.getenv("FLASK_DEBUG", "false").lower() == "true")