import os
import json
import base64
from flask import Flask, render_template, request, jsonify
from flask_cors import CORS
from PIL import Image
from io import BytesIO
import google.generativeai as genai
<<<<<<< HEAD
import markdown
=======
import logging
import time
from concurrent.futures import ThreadPoolExecutor, TimeoutError as FuturesTimeout
>>>>>>> 43195b01

# ---------------------------
# Configuration & Setup
# ---------------------------

# Load Gemini API key from environment variable
api_key = os.getenv("GEMINI_KEY")
if not api_key:
    raise EnvironmentError("❌ GEMINI_KEY environment variable not set.")
genai.configure(api_key=api_key)

# Load Gemini model
model = genai.GenerativeModel("gemini-2.5-flash")

# Initialize Flask app
app = Flask(__name__)
CORS(app)  # Enable Cross-Origin Resource Sharing

logging.basicConfig(
    level=logging.INFO,
    format="%(asctime)s [%(levelname)s] %(message)s"
)

# Retry Helper Function
# gemini_generate_with_retry() supports both string and list prompts
def gemini_generate_with_retry(prompt, max_retries=3, delay=2, timeout=10):
    """
    Calls Gemini API with timeout and retry logic.
    - Retries failed calls (with exponential backoff)
    - Aborts slow responses gracefully
    """
    attempt = 0
    while attempt < max_retries:
        try:
            logging.info(f"🌐 Gemini API Call Attempt {attempt + 1}")
            
            # Set up timeout using ThreadPoolExecutor
            with ThreadPoolExecutor(max_workers=1) as executor:
                future = executor.submit(model.generate_content, prompt)
                response = future.result(timeout=timeout)  # Timeout in seconds

            # Check if response is valid
            if response and hasattr(response, 'text') and response.text.strip():
                logging.info("✅ Gemini API call successful.")
                return response
            else:
                logging.warning("⚠️ Empty or malformed response. Retrying...")

        except FuturesTimeout:
            logging.error(f"⏰ Gemini API call timed out after {timeout} seconds.")
        except Exception as e:
            logging.error(f"❌ Gemini API error: {str(e)}")

        # Backoff delay before retry
        wait_time = delay * (2 ** attempt)  # 2s, 4s, 8s...
        logging.info(f"⏳ Waiting {wait_time}s before retry attempt {attempt + 2}")
        time.sleep(wait_time)
        attempt += 1

    logging.critical("❌ All Gemini API retry attempts failed.")
    return None

# ---------------------------
# Utility
# ---------------------------

def api_response(message, status=200):
    """Standard JSON response helper"""
    return jsonify({'response': message}), status

def format_markdown_response(text):
    """Convert Markdown text to HTML for consistent, readable output"""
    if not text or text.startswith("❌"):
        return text  # Return error messages as-is
    # Convert Markdown to HTML
    html = markdown.markdown(text, extensions=['extra', 'fenced_code'])
    # Wrap in a styled div for better presentation
    return f'<div class="markdown-content">{html}</div>'

# ---------------------------
# AI Functions
# ---------------------------

def get_drug_information(drug_name):
    prompt = (
        f"Provide a brief clinical summary for pharmacists on the drug **{drug_name}** in Markdown format:\n"
        "## Therapeutic Uses\n"
        "- List primary therapeutic uses\n"
        "## Standard Dosage\n"
        "- Provide standard adult dosage (include administration route and frequency)\n"
        "## Common Side Effects\n"
        "- List common side effects\n"
        "## Serious Side Effects\n"
        "- List serious side effects requiring immediate attention\n"
        "## Contraindications\n"
        "- List conditions or scenarios where the drug should not be used\n"
        "## Important Drug Interactions\n"
        "- List significant drug interactions\n"
        "Use concise bullet points. Ensure clarity and professional tone."
    )
<<<<<<< HEAD
    response = model.generate_content(prompt)
    text = response.text.strip() if response and hasattr(response, 'text') else "❌ No response from AI."
    return format_markdown_response(text)
=======
    logging.info(f"Prompt to Gemini: {prompt}")
    try:
        response = gemini_generate_with_retry(prompt)
        logging.info("Received response from Gemini AI.")
        if response and hasattr(response, 'text'):
            return response.text.strip()
        else:
            logging.warning("No text in AI response.")
            return "❌ No response from AI."
    except Exception as e:
        logging.error(f"Exception in get_drug_information: {str(e)}")
        return f"❌ Error: {str(e)}"
>>>>>>> 43195b01

def get_symptom_recommendation(symptoms):
    prompt = (
        f"Given the symptoms: **{symptoms}**, recommend over-the-counter treatment options in Markdown format:\n"
        "## Recommended Over-the-Counter Treatments\n"
        "- List appropriate OTC medications or treatments\n"
        "## Common Side Effects\n"
        "- List common side effects of recommended treatments\n"
        "## Important Interactions\n"
        "- List significant drug or condition interactions\n"
        "## Safety Tips\n"
        "- Provide key safety tips or precautions\n"
        "If symptoms suggest a medical emergency or severe condition, clearly state: **'Seek immediate medical attention.'** "
        "Use concise bullet points in Markdown format. Avoid disclaimers."
    )
<<<<<<< HEAD
    response = model.generate_content(prompt)
    text = response.text.strip() if response and hasattr(response, 'text') else "❌ No response from AI."
    return format_markdown_response(text)
=======
    logging.info(f"Prompt to Gemini for symptom check: {prompt}")
    try:
        response = gemini_generate_with_retry(prompt)
        logging.info("Received response from Gemini for symptoms.")
        if response and hasattr(response, 'text'):
            return response.text.strip()
        else:
            logging.warning("❌ No text in AI response for symptoms.")
            return "❌ No response from AI."
    except Exception as e:
        logging.error(f"❌ Exception in get_symptom_recommendation: {str(e)}")
        return f"❌ Error: {str(e)}"
>>>>>>> 43195b01

def analyze_image_with_gemini(image_data):
    try:
        if not image_data.startswith("data:image/"):
            logging.warning("❌ Invalid image format received.")
            return "❌ Invalid image format uploaded."

        logging.info("Decoding and processing image for AI analysis...")
        image_base64 = image_data.split(',')[1]
        image_bytes = base64.b64decode(image_base64)
        image = Image.open(BytesIO(image_bytes))

        prompt = (
            "Analyze this image of a medicine or drug packaging. Provide the response in Markdown format:\n"
            "## Drug Information\n"
            "- **Drug Name**: Identify the drug name (if visible)\n"
            "- **Manufacturer**: Identify the manufacturer (if visible)\n"
            "## Clinical Summary\n"
            "- **Therapeutic Uses**: List primary uses\n"
            "- **Standard Dosage**: Provide standard dosage\n"
            "- **Common Side Effects**: List common side effects\n"
            "- **Serious Side Effects**: List serious side effects\n"
            "- **Contraindications**: List contraindications\n"
            "- **Important Interactions**: List significant interactions\n"
            "If the image is blurry or unclear, respond with: **'Please retake the image for better clarity.'**"
        )

<<<<<<< HEAD
        response = model.generate_content([prompt, image])
        text = response.text.strip() if response and hasattr(response, 'text') else "❌ Analysis failed or empty response from AI."
        return format_markdown_response(text)
=======
        logging.info("Sending prompt and image to Gemini AI.")
        # gemini_generate_with_retry() supports both string and list prompts
        response = gemini_generate_with_retry([prompt, image])
        text = response.text.strip() if response and hasattr(response, 'text') else None
        if not text:
            logging.warning("❌ Analysis failed or empty AI response.")
            return "❌ Analysis failed or empty response from AI."
        
        logging.info("AI analysis complete.")
        return text
>>>>>>> 43195b01

    except Exception as e:
        logging.error(f"❌ Error during image analysis: {str(e)}")
        return f"❌ Error during image analysis: {str(e)}"

# ---------------------------
# Routes (Pages)
# ---------------------------

@app.route('/')
def sisu():
    return render_template('sisu.html')

@app.route('/index.html')
def index():
    return render_template('index.html')

@app.route('/drug-info-page')
def drug_info_page():
    return render_template('drug_info.html')

@app.route('/symptom-checker-page')
def symptom_checker_page():
    return render_template('symptom_checker.html')

@app.route('/upload-image-page')
def upload_image_page():
    return render_template('upload_image.html')

# ---------------------------
# API Endpoints (AJAX/JS)
# ---------------------------

@app.route('/get_drug_info', methods=['POST'])
def get_drug_info():
    logging.info("API /get_drug_info called")
    try:
        data = request.get_json()
        logging.info(f"Request JSON: {data}")
        drug_name = data.get('drug_name')
        if not drug_name:
            logging.warning("No drug name provided in request")
            return api_response('❌ No drug name provided.', 400)
        logging.info(f"Calling get_drug_information with drug_name: {drug_name}")
        response = get_drug_information(drug_name)
        return api_response(response)
    except Exception as e:
        logging.error(f"Exception in /get_drug_info: {str(e)}")
        return api_response(f"❌ Error: {str(e)}", 500)

@app.route('/symptom_checker', methods=['POST'])
def symptom_check():
    logging.info("API /symptom_checker called")
    try:
        data = request.get_json()
        logging.info(f"Request JSON: {data}")
        symptoms = data.get('symptoms')
        if not symptoms:
            logging.warning("❌ No symptoms provided.")
            return api_response('❌ No symptoms provided.', 400)
        logging.info(f"Calling get_symptom_recommendation with symptoms: {symptoms}")
        result = get_symptom_recommendation(symptoms)
        return api_response(result)
    except Exception as e:
        logging.error(f"❌ Exception in /symptom_checker: {str(e)}")
        return api_response(f'❌ Error during analysis: {str(e)}', 500)

@app.route('/process-upload', methods=['POST'])
def process_upload():
    logging.info("API /process-upload called")
    image_data = request.form.get("image_data")
    if image_data:
        logging.info("Image data received for analysis")
        result = analyze_image_with_gemini(image_data)
        return render_template("upload_image.html", result=result)
    else:
        logging.warning("❌ No image data received in request")
    return render_template("upload_image.html", result="❌ No image data received.")

@app.route('/my-account')
def my_account():
    return render_template('my_account.html', user={
        "name": "Demo User",
        "email": "demo@example.com",
        "notifications": True
    })

# ---------------------------
# Run app
# ---------------------------

if __name__ == '__main__':
    # Use FLASK_DEBUG=true in your environment to enable debug mode
<<<<<<< HEAD
    app.run(debug=os.getenv("FLASK_DEBUG", "false").lower() == "true")
=======
    logging.info("Starting Flask server...")
    app.run(debug=os.getenv("FLASK_DEBUG", "false").lower() == "true")

>>>>>>> 43195b01
<|MERGE_RESOLUTION|>--- conflicted
+++ resolved
@@ -1,309 +1,305 @@
-import os
-import json
-import base64
-from flask import Flask, render_template, request, jsonify
-from flask_cors import CORS
-from PIL import Image
-from io import BytesIO
-import google.generativeai as genai
-<<<<<<< HEAD
-import markdown
-=======
-import logging
-import time
-from concurrent.futures import ThreadPoolExecutor, TimeoutError as FuturesTimeout
->>>>>>> 43195b01
-
-# ---------------------------
-# Configuration & Setup
-# ---------------------------
-
-# Load Gemini API key from environment variable
-api_key = os.getenv("GEMINI_KEY")
-if not api_key:
-    raise EnvironmentError("❌ GEMINI_KEY environment variable not set.")
-genai.configure(api_key=api_key)
-
-# Load Gemini model
-model = genai.GenerativeModel("gemini-2.5-flash")
-
-# Initialize Flask app
-app = Flask(__name__)
-CORS(app)  # Enable Cross-Origin Resource Sharing
-
-logging.basicConfig(
-    level=logging.INFO,
-    format="%(asctime)s [%(levelname)s] %(message)s"
-)
-
-# Retry Helper Function
-# gemini_generate_with_retry() supports both string and list prompts
-def gemini_generate_with_retry(prompt, max_retries=3, delay=2, timeout=10):
-    """
-    Calls Gemini API with timeout and retry logic.
-    - Retries failed calls (with exponential backoff)
-    - Aborts slow responses gracefully
-    """
-    attempt = 0
-    while attempt < max_retries:
-        try:
-            logging.info(f"🌐 Gemini API Call Attempt {attempt + 1}")
-            
-            # Set up timeout using ThreadPoolExecutor
-            with ThreadPoolExecutor(max_workers=1) as executor:
-                future = executor.submit(model.generate_content, prompt)
-                response = future.result(timeout=timeout)  # Timeout in seconds
-
-            # Check if response is valid
-            if response and hasattr(response, 'text') and response.text.strip():
-                logging.info("✅ Gemini API call successful.")
-                return response
-            else:
-                logging.warning("⚠️ Empty or malformed response. Retrying...")
-
-        except FuturesTimeout:
-            logging.error(f"⏰ Gemini API call timed out after {timeout} seconds.")
-        except Exception as e:
-            logging.error(f"❌ Gemini API error: {str(e)}")
-
-        # Backoff delay before retry
-        wait_time = delay * (2 ** attempt)  # 2s, 4s, 8s...
-        logging.info(f"⏳ Waiting {wait_time}s before retry attempt {attempt + 2}")
-        time.sleep(wait_time)
-        attempt += 1
-
-    logging.critical("❌ All Gemini API retry attempts failed.")
-    return None
-
-# ---------------------------
-# Utility
-# ---------------------------
-
-def api_response(message, status=200):
-    """Standard JSON response helper"""
-    return jsonify({'response': message}), status
-
-def format_markdown_response(text):
-    """Convert Markdown text to HTML for consistent, readable output"""
-    if not text or text.startswith("❌"):
-        return text  # Return error messages as-is
-    # Convert Markdown to HTML
-    html = markdown.markdown(text, extensions=['extra', 'fenced_code'])
-    # Wrap in a styled div for better presentation
-    return f'<div class="markdown-content">{html}</div>'
-
-# ---------------------------
-# AI Functions
-# ---------------------------
-
-def get_drug_information(drug_name):
-    prompt = (
-        f"Provide a brief clinical summary for pharmacists on the drug **{drug_name}** in Markdown format:\n"
-        "## Therapeutic Uses\n"
-        "- List primary therapeutic uses\n"
-        "## Standard Dosage\n"
-        "- Provide standard adult dosage (include administration route and frequency)\n"
-        "## Common Side Effects\n"
-        "- List common side effects\n"
-        "## Serious Side Effects\n"
-        "- List serious side effects requiring immediate attention\n"
-        "## Contraindications\n"
-        "- List conditions or scenarios where the drug should not be used\n"
-        "## Important Drug Interactions\n"
-        "- List significant drug interactions\n"
-        "Use concise bullet points. Ensure clarity and professional tone."
-    )
-<<<<<<< HEAD
-    response = model.generate_content(prompt)
-    text = response.text.strip() if response and hasattr(response, 'text') else "❌ No response from AI."
-    return format_markdown_response(text)
-=======
-    logging.info(f"Prompt to Gemini: {prompt}")
-    try:
-        response = gemini_generate_with_retry(prompt)
-        logging.info("Received response from Gemini AI.")
-        if response and hasattr(response, 'text'):
-            return response.text.strip()
-        else:
-            logging.warning("No text in AI response.")
-            return "❌ No response from AI."
-    except Exception as e:
-        logging.error(f"Exception in get_drug_information: {str(e)}")
-        return f"❌ Error: {str(e)}"
->>>>>>> 43195b01
-
-def get_symptom_recommendation(symptoms):
-    prompt = (
-        f"Given the symptoms: **{symptoms}**, recommend over-the-counter treatment options in Markdown format:\n"
-        "## Recommended Over-the-Counter Treatments\n"
-        "- List appropriate OTC medications or treatments\n"
-        "## Common Side Effects\n"
-        "- List common side effects of recommended treatments\n"
-        "## Important Interactions\n"
-        "- List significant drug or condition interactions\n"
-        "## Safety Tips\n"
-        "- Provide key safety tips or precautions\n"
-        "If symptoms suggest a medical emergency or severe condition, clearly state: **'Seek immediate medical attention.'** "
-        "Use concise bullet points in Markdown format. Avoid disclaimers."
-    )
-<<<<<<< HEAD
-    response = model.generate_content(prompt)
-    text = response.text.strip() if response and hasattr(response, 'text') else "❌ No response from AI."
-    return format_markdown_response(text)
-=======
-    logging.info(f"Prompt to Gemini for symptom check: {prompt}")
-    try:
-        response = gemini_generate_with_retry(prompt)
-        logging.info("Received response from Gemini for symptoms.")
-        if response and hasattr(response, 'text'):
-            return response.text.strip()
-        else:
-            logging.warning("❌ No text in AI response for symptoms.")
-            return "❌ No response from AI."
-    except Exception as e:
-        logging.error(f"❌ Exception in get_symptom_recommendation: {str(e)}")
-        return f"❌ Error: {str(e)}"
->>>>>>> 43195b01
-
-def analyze_image_with_gemini(image_data):
-    try:
-        if not image_data.startswith("data:image/"):
-            logging.warning("❌ Invalid image format received.")
-            return "❌ Invalid image format uploaded."
-
-        logging.info("Decoding and processing image for AI analysis...")
-        image_base64 = image_data.split(',')[1]
-        image_bytes = base64.b64decode(image_base64)
-        image = Image.open(BytesIO(image_bytes))
-
-        prompt = (
-            "Analyze this image of a medicine or drug packaging. Provide the response in Markdown format:\n"
-            "## Drug Information\n"
-            "- **Drug Name**: Identify the drug name (if visible)\n"
-            "- **Manufacturer**: Identify the manufacturer (if visible)\n"
-            "## Clinical Summary\n"
-            "- **Therapeutic Uses**: List primary uses\n"
-            "- **Standard Dosage**: Provide standard dosage\n"
-            "- **Common Side Effects**: List common side effects\n"
-            "- **Serious Side Effects**: List serious side effects\n"
-            "- **Contraindications**: List contraindications\n"
-            "- **Important Interactions**: List significant interactions\n"
-            "If the image is blurry or unclear, respond with: **'Please retake the image for better clarity.'**"
-        )
-
-<<<<<<< HEAD
-        response = model.generate_content([prompt, image])
-        text = response.text.strip() if response and hasattr(response, 'text') else "❌ Analysis failed or empty response from AI."
-        return format_markdown_response(text)
-=======
-        logging.info("Sending prompt and image to Gemini AI.")
-        # gemini_generate_with_retry() supports both string and list prompts
-        response = gemini_generate_with_retry([prompt, image])
-        text = response.text.strip() if response and hasattr(response, 'text') else None
-        if not text:
-            logging.warning("❌ Analysis failed or empty AI response.")
-            return "❌ Analysis failed or empty response from AI."
-        
-        logging.info("AI analysis complete.")
-        return text
->>>>>>> 43195b01
-
-    except Exception as e:
-        logging.error(f"❌ Error during image analysis: {str(e)}")
-        return f"❌ Error during image analysis: {str(e)}"
-
-# ---------------------------
-# Routes (Pages)
-# ---------------------------
-
-@app.route('/')
-def sisu():
-    return render_template('sisu.html')
-
-@app.route('/index.html')
-def index():
-    return render_template('index.html')
-
-@app.route('/drug-info-page')
-def drug_info_page():
-    return render_template('drug_info.html')
-
-@app.route('/symptom-checker-page')
-def symptom_checker_page():
-    return render_template('symptom_checker.html')
-
-@app.route('/upload-image-page')
-def upload_image_page():
-    return render_template('upload_image.html')
-
-# ---------------------------
-# API Endpoints (AJAX/JS)
-# ---------------------------
-
-@app.route('/get_drug_info', methods=['POST'])
-def get_drug_info():
-    logging.info("API /get_drug_info called")
-    try:
-        data = request.get_json()
-        logging.info(f"Request JSON: {data}")
-        drug_name = data.get('drug_name')
-        if not drug_name:
-            logging.warning("No drug name provided in request")
-            return api_response('❌ No drug name provided.', 400)
-        logging.info(f"Calling get_drug_information with drug_name: {drug_name}")
-        response = get_drug_information(drug_name)
-        return api_response(response)
-    except Exception as e:
-        logging.error(f"Exception in /get_drug_info: {str(e)}")
-        return api_response(f"❌ Error: {str(e)}", 500)
-
-@app.route('/symptom_checker', methods=['POST'])
-def symptom_check():
-    logging.info("API /symptom_checker called")
-    try:
-        data = request.get_json()
-        logging.info(f"Request JSON: {data}")
-        symptoms = data.get('symptoms')
-        if not symptoms:
-            logging.warning("❌ No symptoms provided.")
-            return api_response('❌ No symptoms provided.', 400)
-        logging.info(f"Calling get_symptom_recommendation with symptoms: {symptoms}")
-        result = get_symptom_recommendation(symptoms)
-        return api_response(result)
-    except Exception as e:
-        logging.error(f"❌ Exception in /symptom_checker: {str(e)}")
-        return api_response(f'❌ Error during analysis: {str(e)}', 500)
-
-@app.route('/process-upload', methods=['POST'])
-def process_upload():
-    logging.info("API /process-upload called")
-    image_data = request.form.get("image_data")
-    if image_data:
-        logging.info("Image data received for analysis")
-        result = analyze_image_with_gemini(image_data)
-        return render_template("upload_image.html", result=result)
-    else:
-        logging.warning("❌ No image data received in request")
-    return render_template("upload_image.html", result="❌ No image data received.")
-
-@app.route('/my-account')
-def my_account():
-    return render_template('my_account.html', user={
-        "name": "Demo User",
-        "email": "demo@example.com",
-        "notifications": True
-    })
-
-# ---------------------------
-# Run app
-# ---------------------------
-
-if __name__ == '__main__':
-    # Use FLASK_DEBUG=true in your environment to enable debug mode
-<<<<<<< HEAD
-    app.run(debug=os.getenv("FLASK_DEBUG", "false").lower() == "true")
-=======
-    logging.info("Starting Flask server...")
-    app.run(debug=os.getenv("FLASK_DEBUG", "false").lower() == "true")
-
->>>>>>> 43195b01
+import os
+import json
+import base64
+from flask import Flask, render_template, request, jsonify
+from flask_cors import CORS
+from PIL import Image
+from io import BytesIO
+import google.generativeai as genai
+import markdown
+import logging
+import time
+from concurrent.futures import ThreadPoolExecutor, TimeoutError as FuturesTimeout
+
+# ---------------------------
+# Configuration & Setup
+# ---------------------------
+
+# Load Gemini API key from environment variable
+api_key = os.getenv("GEMINI_KEY")
+if not api_key:
+    raise EnvironmentError("❌ GEMINI_KEY environment variable not set.")
+genai.configure(api_key=api_key)
+
+# Load Gemini model
+model = genai.GenerativeModel("gemini-2.5-flash")
+
+# Initialize Flask app
+app = Flask(__name__)
+CORS(app)  # Enable Cross-Origin Resource Sharing
+
+logging.basicConfig(
+    level=logging.INFO,
+    format="%(asctime)s [%(levelname)s] %(message)s"
+)
+
+# Retry Helper Function
+# gemini_generate_with_retry() supports both string and list prompts
+def gemini_generate_with_retry(prompt, max_retries=3, delay=2, timeout=10):
+    """
+    Calls Gemini API with timeout and retry logic.
+    - Retries failed calls (with exponential backoff)
+    - Aborts slow responses gracefully
+    """
+    attempt = 0
+    while attempt < max_retries:
+        try:
+            logging.info(f"🌐 Gemini API Call Attempt {attempt + 1}")
+            
+            # Set up timeout using ThreadPoolExecutor
+            with ThreadPoolExecutor(max_workers=1) as executor:
+                future = executor.submit(model.generate_content, prompt)
+                response = future.result(timeout=timeout)  # Timeout in seconds
+
+            # Check if response is valid
+            if response and hasattr(response, 'text') and response.text.strip():
+                logging.info("✅ Gemini API call successful.")
+                return response
+            else:
+                logging.warning("⚠️ Empty or malformed response. Retrying...")
+
+        except FuturesTimeout:
+            logging.error(f"⏰ Gemini API call timed out after {timeout} seconds.")
+        except Exception as e:
+            logging.error(f"❌ Gemini API error: {str(e)}")
+
+        # Backoff delay before retry
+        wait_time = delay * (2 ** attempt)  # 2s, 4s, 8s...
+        logging.info(f"⏳ Waiting {wait_time}s before retry attempt {attempt + 2}")
+        time.sleep(wait_time)
+        attempt += 1
+
+    logging.critical("❌ All Gemini API retry attempts failed.")
+    return None
+
+# ---------------------------
+# Utility
+# ---------------------------
+
+def api_response(message, status=200):
+    """Standard JSON response helper"""
+    return jsonify({'response': message}), status
+
+def format_markdown_response(text):
+    """Convert Markdown text to HTML for consistent, readable output"""
+    if not text or text.startswith("❌"):
+        return text  # Return error messages as-is
+    # Convert Markdown to HTML
+    html = markdown.markdown(text, extensions=['extra', 'fenced_code'])
+    # Wrap in a styled div for better presentation
+    return f'<div class="markdown-content">{html}</div>'
+
+# ---------------------------
+# AI Functions
+# ---------------------------
+
+def get_drug_information(drug_name):
+    prompt = (
+        f"Provide a brief clinical summary for pharmacists on the drug **{drug_name}** in Markdown format:\n"
+        "## Therapeutic Uses\n"
+        "- List primary therapeutic uses\n"
+        "## Standard Dosage\n"
+        "- Provide standard adult dosage (include administration route and frequency)\n"
+        "## Common Side Effects\n"
+        "- List common side effects\n"
+        "## Serious Side Effects\n"
+        "- List serious side effects requiring immediate attention\n"
+        "## Contraindications\n"
+        "- List conditions or scenarios where the drug should not be used\n"
+        "## Important Drug Interactions\n"
+        "- List significant drug interactions\n"
+        "Use concise bullet points. Ensure clarity and professional tone."
+    )
+
+    response = model.generate_content(prompt)
+    text = response.text.strip() if response and hasattr(response, 'text') else "❌ No response from AI."
+    return format_markdown_response(text)
+
+    logging.info(f"Prompt to Gemini: {prompt}")
+    try:
+        response = gemini_generate_with_retry(prompt)
+        logging.info("Received response from Gemini AI.")
+        if response and hasattr(response, 'text'):
+            return response.text.strip()
+        else:
+            logging.warning("No text in AI response.")
+            return "❌ No response from AI."
+    except Exception as e:
+        logging.error(f"Exception in get_drug_information: {str(e)}")
+        return f"❌ Error: {str(e)}"
+
+
+def get_symptom_recommendation(symptoms):
+    prompt = (
+        f"Given the symptoms: **{symptoms}**, recommend over-the-counter treatment options in Markdown format:\n"
+        "## Recommended Over-the-Counter Treatments\n"
+        "- List appropriate OTC medications or treatments\n"
+        "## Common Side Effects\n"
+        "- List common side effects of recommended treatments\n"
+        "## Important Interactions\n"
+        "- List significant drug or condition interactions\n"
+        "## Safety Tips\n"
+        "- Provide key safety tips or precautions\n"
+        "If symptoms suggest a medical emergency or severe condition, clearly state: **'Seek immediate medical attention.'** "
+        "Use concise bullet points in Markdown format. Avoid disclaimers."
+    )
+
+    response = model.generate_content(prompt)
+    text = response.text.strip() if response and hasattr(response, 'text') else "❌ No response from AI."
+    return format_markdown_response(text)
+
+    logging.info(f"Prompt to Gemini for symptom check: {prompt}")
+    try:
+        response = gemini_generate_with_retry(prompt)
+        logging.info("Received response from Gemini for symptoms.")
+        if response and hasattr(response, 'text'):
+            return response.text.strip()
+        else:
+            logging.warning("❌ No text in AI response for symptoms.")
+            return "❌ No response from AI."
+    except Exception as e:
+        logging.error(f"❌ Exception in get_symptom_recommendation: {str(e)}")
+        return f"❌ Error: {str(e)}"
+
+
+def analyze_image_with_gemini(image_data):
+    try:
+        if not image_data.startswith("data:image/"):
+            logging.warning("❌ Invalid image format received.")
+            return "❌ Invalid image format uploaded."
+
+        logging.info("Decoding and processing image for AI analysis...")
+        image_base64 = image_data.split(',')[1]
+        image_bytes = base64.b64decode(image_base64)
+        image = Image.open(BytesIO(image_bytes))
+
+        prompt = (
+            "Analyze this image of a medicine or drug packaging. Provide the response in Markdown format:\n"
+            "## Drug Information\n"
+            "- **Drug Name**: Identify the drug name (if visible)\n"
+            "- **Manufacturer**: Identify the manufacturer (if visible)\n"
+            "## Clinical Summary\n"
+            "- **Therapeutic Uses**: List primary uses\n"
+            "- **Standard Dosage**: Provide standard dosage\n"
+            "- **Common Side Effects**: List common side effects\n"
+            "- **Serious Side Effects**: List serious side effects\n"
+            "- **Contraindications**: List contraindications\n"
+            "- **Important Interactions**: List significant interactions\n"
+            "If the image is blurry or unclear, respond with: **'Please retake the image for better clarity.'**"
+        )
+
+
+        response = model.generate_content([prompt, image])
+        text = response.text.strip() if response and hasattr(response, 'text') else "❌ Analysis failed or empty response from AI."
+        return format_markdown_response(text)
+
+        logging.info("Sending prompt and image to Gemini AI.")
+        # gemini_generate_with_retry() supports both string and list prompts
+        response = gemini_generate_with_retry([prompt, image])
+        text = response.text.strip() if response and hasattr(response, 'text') else None
+        if not text:
+            logging.warning("❌ Analysis failed or empty AI response.")
+            return "❌ Analysis failed or empty response from AI."
+        
+        logging.info("AI analysis complete.")
+        return text
+
+
+    except Exception as e:
+        logging.error(f"❌ Error during image analysis: {str(e)}")
+        return f"❌ Error during image analysis: {str(e)}"
+
+# ---------------------------
+# Routes (Pages)
+# ---------------------------
+
+@app.route('/')
+def sisu():
+    return render_template('sisu.html')
+
+@app.route('/index.html')
+def index():
+    return render_template('index.html')
+
+@app.route('/drug-info-page')
+def drug_info_page():
+    return render_template('drug_info.html')
+
+@app.route('/symptom-checker-page')
+def symptom_checker_page():
+    return render_template('symptom_checker.html')
+
+@app.route('/upload-image-page')
+def upload_image_page():
+    return render_template('upload_image.html')
+
+# ---------------------------
+# API Endpoints (AJAX/JS)
+# ---------------------------
+
+@app.route('/get_drug_info', methods=['POST'])
+def get_drug_info():
+    logging.info("API /get_drug_info called")
+    try:
+        data = request.get_json()
+        logging.info(f"Request JSON: {data}")
+        drug_name = data.get('drug_name')
+        if not drug_name:
+            logging.warning("No drug name provided in request")
+            return api_response('❌ No drug name provided.', 400)
+        logging.info(f"Calling get_drug_information with drug_name: {drug_name}")
+        response = get_drug_information(drug_name)
+        return api_response(response)
+    except Exception as e:
+        logging.error(f"Exception in /get_drug_info: {str(e)}")
+        return api_response(f"❌ Error: {str(e)}", 500)
+
+@app.route('/symptom_checker', methods=['POST'])
+def symptom_check():
+    logging.info("API /symptom_checker called")
+    try:
+        data = request.get_json()
+        logging.info(f"Request JSON: {data}")
+        symptoms = data.get('symptoms')
+        if not symptoms:
+            logging.warning("❌ No symptoms provided.")
+            return api_response('❌ No symptoms provided.', 400)
+        logging.info(f"Calling get_symptom_recommendation with symptoms: {symptoms}")
+        result = get_symptom_recommendation(symptoms)
+        return api_response(result)
+    except Exception as e:
+        logging.error(f"❌ Exception in /symptom_checker: {str(e)}")
+        return api_response(f'❌ Error during analysis: {str(e)}', 500)
+
+@app.route('/process-upload', methods=['POST'])
+def process_upload():
+    logging.info("API /process-upload called")
+    image_data = request.form.get("image_data")
+    if image_data:
+        logging.info("Image data received for analysis")
+        result = analyze_image_with_gemini(image_data)
+        return render_template("upload_image.html", result=result)
+    else:
+        logging.warning("❌ No image data received in request")
+    return render_template("upload_image.html", result="❌ No image data received.")
+
+@app.route('/my-account')
+def my_account():
+    return render_template('my_account.html', user={
+        "name": "Demo User",
+        "email": "demo@example.com",
+        "notifications": True
+    })
+
+# ---------------------------
+# Run app
+# ---------------------------
+
+if __name__ == '__main__':
+    # Use FLASK_DEBUG=true in your environment to enable debug mode
+
+    app.run(debug=os.getenv("FLASK_DEBUG", "false").lower() == "true")
+
+    logging.info("Starting Flask server...")
+    app.run(debug=os.getenv("FLASK_DEBUG", "false").lower() == "true")
+