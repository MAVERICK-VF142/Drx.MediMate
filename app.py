--- conflicted
+++ resolved
@@ -1,510 +1,503 @@
-import os
-from dotenv import load_dotenv
-load_dotenv()  
-import json
-import base64
-from flask import Flask, render_template, request, jsonify
-from flask_cors import CORS
-from PIL import Image
-import io
-from io import BytesIO
-import google.generativeai as genai
-<<<<<<< HEAD
-from google.generativeai.types import content_types
-=======
-from utils.cache import get_cached_drug, set_cached_drug
-from dotenv import load_dotenv
-load_dotenv()
->>>>>>> c67e69f2
-import markdown
-import logging
-import time
-
-from concurrent.futures import ThreadPoolExecutor, TimeoutError as FuturesTimeout
-
-# ---------------------------
-# Configuration & Setup
-# ---------------------------
-
-# Load Gemini API key from environment variable
-api_key = os.getenv("GEMINI_KEY")
-if not api_key:
-    raise EnvironmentError("❌ GEMINI_KEY environment variable not set.")
-genai.configure(api_key=api_key)
-
-# Load Gemini model
-model = genai.GenerativeModel("gemini-2.5-flash")
-
-# Initialize Flask app
-app = Flask(__name__)
-CORS(app)  # Enable Cross-Origin Resource Sharing
-
-logging.basicConfig(
-    level=logging.INFO,
-    format="%(asctime)s [%(levelname)s] %(message)s"
-)
-
-# ---------------------------
-# Retry Helper Function
-# ---------------------------
-
-def gemini_generate_with_retry(prompt, max_retries=3, delay=2, timeout=20):
-    """
-    Calls Gemini API with timeout and retry logic.
-    - Retries failed calls (with exponential backoff)
-    - Aborts slow responses gracefully
-    """
-    attempt = 0
-    while attempt < max_retries:
-        try:
-            logging.info(f"🌐 Gemini API Call Attempt {attempt + 1}")
-            
-            # Set up timeout using ThreadPoolExecutor
-            with ThreadPoolExecutor(max_workers=1) as executor:
-                future = executor.submit(model.generate_content, prompt)
-                response = future.result(timeout=timeout)  # Timeout in seconds
-
-            # Check if response is valid
-            if response and hasattr(response, 'text') and response.text.strip():
-                logging.info("✅ Gemini API call successful.")
-                return response
-            else:
-                logging.warning("⚠️ Empty or malformed response. Retrying...")
-
-        except FuturesTimeout:
-            logging.error(f"⏰ Gemini API call timed out after {timeout} seconds.")
-        except Exception as e:
-            logging.error(f"❌ Gemini API error: {str(e)}")
-
-        # Backoff delay before retry
-        wait_time = delay * (2 ** attempt)  # 2s, 4s, 8s...
-        logging.info(f"⏳ Waiting {wait_time}s before retry attempt {attempt + 2}")
-        time.sleep(wait_time)
-        attempt += 1
-        
-    logging.critical("❌ All Gemini API retry attempts failed.")
-    return None
-
-# ---------------------------
-# Utility Functions
-# ---------------------------
-
-def api_response(message, status=200):
-    """Standard JSON response helper"""
-    return jsonify({'response': message}), status
-
-def format_markdown_response(text):
-    """Convert Markdown text to HTML for consistent, readable output"""
-    if not text or text.startswith("❌"):
-        return text  # Return error messages as-is
-    # Convert Markdown to HTML
-    html = markdown.markdown(text, extensions=['extra', 'fenced_code'])
-    # Wrap in a styled div for better presentation
-    return f'<div class="markdown-content">{html}</div>'
-
-# ---------------------------
-# AI Functions
-# ---------------------------
-
-def get_drug_information(drug_name):
-    prompt = (
-        f"Provide a brief clinical summary for pharmacists on the drug **{drug_name}** in Markdown format:\n"
-        "## Therapeutic Uses\n"
-        "- List primary therapeutic uses\n"
-        "## Standard Dosage\n"
-        "- Provide standard adult dosage (include administration route and frequency)\n"
-        "## Common Side Effects\n"
-        "- List common side effects\n"
-        "## Serious Side Effects\n"
-        "- List serious side effects requiring immediate attention\n"
-        "## Contraindications\n"
-        "- List conditions or scenarios where the drug should not be used\n"
-        "## Important Drug Interactions\n"
-        "- List significant drug interactions\n"
-        "Use concise bullet points. Ensure clarity and professional tone."
-    )
-
-    logging.info(f"Prompt to Gemini: {prompt}")
-
-    cached = get_cached_drug(drug_name)
-    if cached:
-        logging.info(f"📦 Cache hit for drug: {drug_name}")
-        return cached
-
-    try:
-        response = gemini_generate_with_retry(prompt)
-        if response and hasattr(response, 'text'):
-            text = response.text.strip()
-            formatted = format_markdown_response(text)
-            set_cached_drug(drug_name, formatted)
-            logging.info("✅ Cached new drug info response.")
-            return formatted
-        else:
-            logging.warning("No text in AI response.")
-            return "❌ No response from AI."
-    except Exception as e:
-        logging.error(f"Exception in get_drug_information: {str(e)}")
-        return f"❌ Error: {str(e)}"
-    
-def predict_disease(symptoms):
-    prompt = (
-        f"""
-            You are a medical assistant powered by the latest knowledge as of October 2023.
-
-            Given the following symptoms: **{symptoms}**, perform a comprehensive analysis to predict the most likely diseases or conditions.
-
-            ### Possible Diseases
-            - List the top 3–5 potential diseases or conditions that match the **combined symptom profile**.
-            - Prioritize common, serious, and high-likelihood conditions.
-
-            ###  Description
-            - For each predicted disease, provide a 1–2 sentence explanation of how the listed symptoms relate to it.
-
-            ### Symptom-wise Breakdown
-            For each symptom, provide:
-                - **Symptom:** [Symptom name]  
-                - **Possible Disease:** [Likely associated disease]  
-                - **Explanation:** [Brief explanation of the relationship between the symptom and the disease]
-
-            ### When to Seek Immediate Medical Attention
-                - Highlight any listed symptoms or symptom combinations that may indicate a medical emergency.
-                - Use clear, layman-friendly language to help the user understand urgency.
-
-            **Instructions:**  
-                - Use Markdown formatting.  
-                - Avoid general disclaimers (e.g., "consult a doctor").  
-                - Ensure clinical relevance and clarity.  
-                - Do not repeat the same disease unless strongly justified.
-        """
-
-    )
-    logging.info(f"Prompt to Gemini for disease prediction: {prompt}")
-    try:
-        response = gemini_generate_with_retry(prompt)
-        if response and hasattr(response, 'text'):
-            text = response.text.strip()
-            logging.info("✅ Received response from Gemini for disease prediction.")
-            return format_markdown_response(text)
-        else:
-            logging.warning("❌ No text in AI response for disease prediction.")
-            return "❌ No response from AI."
-    except Exception as e:
-        logging.error(f"❌ Exception in predict_disease: {str(e)}")
-        return f"❌ Error: {str(e)}"
-
-def get_symptom_recommendation(symptoms):
-    prompt = (
-        f"Given the symptoms: **{symptoms}**, recommend over-the-counter treatment options in Markdown format:\n"
-        "## Recommended Over-the-Counter Treatments\n"
-        "- List appropriate OTC medications or treatments\n"
-        "## Common Side Effects\n"
-        "- List common side effects of recommended treatments\n"
-        "## Important Interactions\n"
-        "- List significant drug or condition interactions\n"
-        "## Safety Tips\n"
-        "- Provide key safety tips or precautions\n"
-        "If symptoms suggest a medical emergency or severe condition, clearly state: **'Seek immediate medical attention.'** "
-        "Use concise bullet points in Markdown format. Avoid disclaimers."
-    )
-
-    logging.info(f"Prompt to Gemini for symptom check: {prompt}")
-    try:
-        response = gemini_generate_with_retry(prompt)
-        if response and hasattr(response, 'text'):
-            text = response.text.strip()
-            logging.info("Received response from Gemini for symptoms.")
-            return format_markdown_response(text)
-        else:
-            logging.warning("❌ No text in AI response for symptoms.")
-            return "❌ No response from AI."
-    except Exception as e:
-        logging.error(f"❌ Exception in get_symptom_recommendation: {str(e)}")
-        return f"❌ Error: {str(e)}"
-
-def analyze_image_with_gemini(image_data):
-    try:
-        if not image_data.startswith("data:image/"):
-            logging.warning("❌ Invalid image format received.")
-            return "❌ Invalid image format uploaded."
-
-        logging.info("Decoding and processing image for AI analysis...")
-        image_base64 = image_data.split(',')[1]
-        image_bytes = base64.b64decode(image_base64)
-        image = Image.open(BytesIO(image_bytes))
-
-        prompt = (
-            "Analyze this image of a medicine or drug packaging. Provide the response in Markdown format:\n"
-            "## Drug Information\n"
-            "- **Drug Name**: Identify the drug name (if visible)\n"
-            "- **Manufacturer**: Identify the manufacturer (if visible)\n"
-            "## Clinical Summary\n"
-            "- **Therapeutic Uses**: List primary uses\n"
-            "- **Standard Dosage**: Provide standard dosage\n"
-            "- **Common Side Effects**: List common side effects\n"
-            "- **Serious Side Effects**: List serious side effects\n"
-            "- **Contraindications**: List contraindications\n"
-            "- **Important Interactions**: List significant interactions\n"
-            "If the image is blurry or unclear, respond with: **'Please retake the image for better clarity.'**"
-        )
-
-        logging.info("Sending prompt and image to Gemini AI.")
-        response = gemini_generate_with_retry([prompt, image])
-        
-        if response and hasattr(response, 'text'):
-            text = response.text.strip()
-            logging.info("AI analysis complete.")
-            return format_markdown_response(text)
-        else:
-            logging.warning("❌ Analysis failed or empty AI response.")
-            return "❌ Analysis failed or empty response from AI."
-
-    except Exception as e:
-        logging.error(f"❌ Error during image analysis: {str(e)}")
-        return f"❌ Error during image analysis: {str(e)}"
-
-def analyze_prescription_with_gemini(image_data):
-    try:
-        if not image_data.startswith("data:image/"):
-            logging.warning("❌ Invalid image format received.")
-            return "❌ Invalid image format uploaded."
-
-        logging.info("Decoding and processing prescription image for validation...")
-        
-         # Clean base64 string
-        if "," in image_data:
-            image_data = image_data.split(",")[1]
-
-        # Decode base64 to binary
-        image_bytes = base64.b64decode(image_data)
-
-        # Convert to PIL Image
-        image = Image.open(io.BytesIO(image_bytes)) 
-
-        prompt = (
-            "You are a medical assistant AI.\n"
-            "Given an image of a **prescription**, extract and analyze:\n\n"
-            "### Step 1: Extract Prescription Details\n"
-            "- List all **medications/drugs** mentioned.\n"
-            "- Include **dosage**, **frequency**, and **duration** if visible.\n\n"
-            "### Step 2: Validation\n"
-            "- Check for **duplicate drugs** or overlapping medicines.\n"
-            "- Check for **drug-drug interactions**.\n"
-            "- Flag any **potentially harmful combinations**.\n"
-            "- If dosage looks too high or low, **flag it**.\n\n"
-            "### Output Format (Markdown)\n"
-            "## Extracted Prescription\n"
-            "- Drug 1: [Name], [Dosage], [Frequency], [Duration]\n"
-            "- ...\n\n"
-            "## AI-Powered Feedback\n"
-            "- Safety Warnings:\n"
-            "- Interaction Notes:\n"
-            "- Suggestions:\n\n"
-            "If the image is unclear or handwriting is illegible, reply with:\n"
-            "**'⚠️ The prescription image is too unclear to read. Please retake it in good lighting.'**"
-        )
-
-        logging.info("Sending prescription image to Gemini for validation...")
-        model = genai.GenerativeModel("gemini-1.5-flash")
-        response = model.generate_content([prompt, image])
-        if response is not None:
-            logging.info(f"Gemini Raw Response: {response}")
-        else:
-            logging.warning("⚠️ Gemini response is None.")
-
-        if response and hasattr(response, 'text'):
-            text = response.text.strip()
-            logging.info("✅ Prescription validation complete.")
-            return format_markdown_response(text)
-        else:
-            logging.warning("❌ No response or empty output from Gemini.")
-            return "❌ No useful output received from Gemini."
-
-    except Exception as e:
-        logging.error(f"❌ Error during prescription validation: {str(e)}")
-        return f"❌ Error during prescription validation: {str(e)}"
-
-
-# ---------------------------_
-# Authentication & Dashboard Routes
-# ---------------------------
-
-@app.route('/')
-def index_redirect():
-    # Redirect to login page
-    return render_template('sisu.html')
-
-@app.route('/sisu.html')
-def sisu():
-    return render_template('sisu.html')
-
-@app.route('/index.html')
-def index():
-    return render_template('index.html')
-
-# Alternative route for index
-@app.route('/dashboard')
-def dashboard():
-    return render_template('index.html')
-
-# Role-specific Dashboard Routes
-@app.route('/doctor-dashboard.html')
-def doctor_dashboard():
-    return render_template('doctor-dashboard.html')
-
-@app.route('/pharmacist-dashboard.html')
-def pharmacist_dashboard():
-    return render_template('pharmacist-dashboard.html')
-
-@app.route('/student-dashboard.html')
-def student_dashboard():
-    return render_template('student-dashboard.html')
-
-@app.route('/patient-dashboard.html')
-def patient_dashboard():
-    return render_template('patient-dashboard.html')
-
-
-# ---------------------------
-# Feature Page Routes
-# ---------------------------
-
-@app.route('/drug-info-page')
-def drug_info_page():
-    return render_template('drug_info.html')
-
-@app.route('/symptom-checker-page')
-def symptom_checker_page():
-    return render_template('symptom_checker.html')
-
-@app.route('/upload-image-page')
-def upload_image_page():
-    return render_template('upload_image.html')
-
-@app.route('/prescription-validator-page')
-def prescription_validator_page():
-    return render_template('prescription_validator.html')
-
-@app.route('/my-account')
-def my_account():
-    return render_template('my_account.html', user={
-        "name": "Demo User",
-        "email": "demo@example.com",
-        "notifications": True
-    })
-
-# Additional feature routes that may be referenced in the dashboard
-@app.route('/inventory-management')
-def inventory_management():
-    return render_template('inventory_management.html')
-
-@app.route('/prescription-processing')
-def prescription_processing():
-    return render_template('prescription_processing.html')
-
-@app.route('/patient-records')
-def patient_records():
-    return render_template('patient_records.html')
-
-@app.route('/educational-resources')
-def educational_resources():
-    return render_template('educational_resources.html')
-
-@app.route('/medication-tracker')
-def medication_tracker():
-    return render_template('medication_tracker.html')
-
-# ---------------------------
-# API Endpoints (AJAX/JS)
-# ---------------------------
-
-@app.route('/get_drug_info', methods=['POST'])
-def get_drug_info():
-    logging.info("API /get_drug_info called")
-    try:
-        data = request.get_json()
-        logging.info(f"Request JSON: {data}")
-        drug_name = data.get('drug_name')
-        if not drug_name:
-            logging.warning("No drug name provided in request")
-            return api_response('❌ No drug name provided.', 400)
-        logging.info(f"Calling get_drug_information with drug_name: {drug_name}")
-        response = get_drug_information(drug_name)
-        return api_response(response)
-    except Exception as e:
-        logging.error(f"Exception in /get_drug_info: {str(e)}")
-        return api_response(f"❌ Error: {str(e)}", 500)
-
-@app.route('/symptom_checker', methods=['POST'])
-def symptom_check():
-    logging.info("API /symptom_checker called")
-    try:
-        data = request.get_json()
-        logging.info(f"Request JSON: {data}")
-        symptoms = data.get('symptoms')
-        action = data.get('action', 'analyze')
-        if not symptoms:
-            logging.warning("❌ No symptoms provided.")
-            return api_response('❌ No symptoms provided.', 400)
-        if action == 'predict':
-            logging.info(f"Calling predict_disease with symptoms: {symptoms}")
-            result = predict_disease(symptoms)
-        else:
-            logging.info(f"Calling get_symptom_recommendation with symptoms: {symptoms}")
-            result = get_symptom_recommendation(symptoms)
-
-        return api_response(result)
-    except Exception as e:
-        logging.error(f"❌ Exception in /symptom_checker: {str(e)}")
-        return api_response(f'❌ Error during analysis: {str(e)}', 500)
-
-@app.route('/process-upload', methods=['POST'])
-def process_upload():
-    logging.info("API /process-upload called")
-    image_data = request.form.get("image_data")
-    if image_data:
-        logging.info("Image data received for analysis")
-        result = analyze_image_with_gemini(image_data)
-        print(result)
-        return jsonify({'result': result})
-    else:
-        logging.warning("❌ No image data received in request")
-    return jsonify({'result': '❌ No image received from camera.'})
-
-
-@app.route('/validate-prescription', methods=['POST'])
-def validate_prescription():
-    logging.info("📩 API /validate-prescription called")
-
-    image_data = request.form.get("image_data")
-    if image_data:
-        logging.info("📷 Prescription image data received for validation")
-
-        # Process the image with Gemini (replace with your validator logic)
-        result = analyze_prescription_with_gemini(image_data)
-
-        logging.info(f"✅ Gemini result: {result}")
-        return jsonify({'result': result})
-    else:
-        logging.warning("❌ No image data received in /validate-prescription")
-        return jsonify({'result': '❌ No image received for validation.'})
-
-
-# ---------------------------
-# Error Handlers
-# ---------------------------
-
-@app.errorhandler(404)
-def page_not_found(e):
-    return render_template('404.html'), 404
-
-@app.errorhandler(500)
-def internal_server_error(e):
-    return render_template('500.html'), 500
-
-# ---------------------------
-# Run App
-# ---------------------------
-
-if __name__ == '__main__':
-    logging.info("Starting Flask server...")
+import os
+from dotenv import load_dotenv
+load_dotenv()  
+import json
+import base64
+from flask import Flask, render_template, request, jsonify
+from flask_cors import CORS
+from PIL import Image
+import io
+from io import BytesIO
+import google.generativeai as genai
+import markdown
+import logging
+import time
+
+from concurrent.futures import ThreadPoolExecutor, TimeoutError as FuturesTimeout
+
+# ---------------------------
+# Configuration & Setup
+# ---------------------------
+
+# Load Gemini API key from environment variable
+api_key = os.getenv("GEMINI_KEY")
+if not api_key:
+    raise EnvironmentError("❌ GEMINI_KEY environment variable not set.")
+genai.configure(api_key=api_key)
+
+# Load Gemini model
+model = genai.GenerativeModel("gemini-2.5-flash")
+
+# Initialize Flask app
+app = Flask(__name__)
+CORS(app)  # Enable Cross-Origin Resource Sharing
+
+logging.basicConfig(
+    level=logging.INFO,
+    format="%(asctime)s [%(levelname)s] %(message)s"
+)
+
+# ---------------------------
+# Retry Helper Function
+# ---------------------------
+
+def gemini_generate_with_retry(prompt, max_retries=3, delay=2, timeout=20):
+    """
+    Calls Gemini API with timeout and retry logic.
+    - Retries failed calls (with exponential backoff)
+    - Aborts slow responses gracefully
+    """
+    attempt = 0
+    while attempt < max_retries:
+        try:
+            logging.info(f"🌐 Gemini API Call Attempt {attempt + 1}")
+            
+            # Set up timeout using ThreadPoolExecutor
+            with ThreadPoolExecutor(max_workers=1) as executor:
+                future = executor.submit(model.generate_content, prompt)
+                response = future.result(timeout=timeout)  # Timeout in seconds
+
+            # Check if response is valid
+            if response and hasattr(response, 'text') and response.text.strip():
+                logging.info("✅ Gemini API call successful.")
+                return response
+            else:
+                logging.warning("⚠️ Empty or malformed response. Retrying...")
+
+        except FuturesTimeout:
+            logging.error(f"⏰ Gemini API call timed out after {timeout} seconds.")
+        except Exception as e:
+            logging.error(f"❌ Gemini API error: {str(e)}")
+
+        # Backoff delay before retry
+        wait_time = delay * (2 ** attempt)  # 2s, 4s, 8s...
+        logging.info(f"⏳ Waiting {wait_time}s before retry attempt {attempt + 2}")
+        time.sleep(wait_time)
+        attempt += 1
+        
+    logging.critical("❌ All Gemini API retry attempts failed.")
+    return None
+
+# ---------------------------
+# Utility Functions
+# ---------------------------
+
+def api_response(message, status=200):
+    """Standard JSON response helper"""
+    return jsonify({'response': message}), status
+
+def format_markdown_response(text):
+    """Convert Markdown text to HTML for consistent, readable output"""
+    if not text or text.startswith("❌"):
+        return text  # Return error messages as-is
+    # Convert Markdown to HTML
+    html = markdown.markdown(text, extensions=['extra', 'fenced_code'])
+    # Wrap in a styled div for better presentation
+    return f'<div class="markdown-content">{html}</div>'
+
+# ---------------------------
+# AI Functions
+# ---------------------------
+
+def get_drug_information(drug_name):
+    prompt = (
+        f"Provide a brief clinical summary for pharmacists on the drug **{drug_name}** in Markdown format:\n"
+        "## Therapeutic Uses\n"
+        "- List primary therapeutic uses\n"
+        "## Standard Dosage\n"
+        "- Provide standard adult dosage (include administration route and frequency)\n"
+        "## Common Side Effects\n"
+        "- List common side effects\n"
+        "## Serious Side Effects\n"
+        "- List serious side effects requiring immediate attention\n"
+        "## Contraindications\n"
+        "- List conditions or scenarios where the drug should not be used\n"
+        "## Important Drug Interactions\n"
+        "- List significant drug interactions\n"
+        "Use concise bullet points. Ensure clarity and professional tone."
+    )
+
+    logging.info(f"Prompt to Gemini: {prompt}")
+
+    cached = get_cached_drug(drug_name)
+    if cached:
+        logging.info(f"📦 Cache hit for drug: {drug_name}")
+        return cached
+
+    try:
+        response = gemini_generate_with_retry(prompt)
+        if response and hasattr(response, 'text'):
+            text = response.text.strip()
+            formatted = format_markdown_response(text)
+            set_cached_drug(drug_name, formatted)
+            logging.info("✅ Cached new drug info response.")
+            return formatted
+        else:
+            logging.warning("No text in AI response.")
+            return "❌ No response from AI."
+    except Exception as e:
+        logging.error(f"Exception in get_drug_information: {str(e)}")
+        return f"❌ Error: {str(e)}"
+    
+def predict_disease(symptoms):
+    prompt = (
+        f"""
+            You are a medical assistant powered by the latest knowledge as of October 2023.
+
+            Given the following symptoms: **{symptoms}**, perform a comprehensive analysis to predict the most likely diseases or conditions.
+
+            ### Possible Diseases
+            - List the top 3–5 potential diseases or conditions that match the **combined symptom profile**.
+            - Prioritize common, serious, and high-likelihood conditions.
+
+            ###  Description
+            - For each predicted disease, provide a 1–2 sentence explanation of how the listed symptoms relate to it.
+
+            ### Symptom-wise Breakdown
+            For each symptom, provide:
+                - **Symptom:** [Symptom name]  
+                - **Possible Disease:** [Likely associated disease]  
+                - **Explanation:** [Brief explanation of the relationship between the symptom and the disease]
+
+            ### When to Seek Immediate Medical Attention
+                - Highlight any listed symptoms or symptom combinations that may indicate a medical emergency.
+                - Use clear, layman-friendly language to help the user understand urgency.
+
+            **Instructions:**  
+                - Use Markdown formatting.  
+                - Avoid general disclaimers (e.g., "consult a doctor").  
+                - Ensure clinical relevance and clarity.  
+                - Do not repeat the same disease unless strongly justified.
+        """
+
+    )
+    logging.info(f"Prompt to Gemini for disease prediction: {prompt}")
+    try:
+        response = gemini_generate_with_retry(prompt)
+        if response and hasattr(response, 'text'):
+            text = response.text.strip()
+            logging.info("✅ Received response from Gemini for disease prediction.")
+            return format_markdown_response(text)
+        else:
+            logging.warning("❌ No text in AI response for disease prediction.")
+            return "❌ No response from AI."
+    except Exception as e:
+        logging.error(f"❌ Exception in predict_disease: {str(e)}")
+        return f"❌ Error: {str(e)}"
+
+def get_symptom_recommendation(symptoms):
+    prompt = (
+        f"Given the symptoms: **{symptoms}**, recommend over-the-counter treatment options in Markdown format:\n"
+        "## Recommended Over-the-Counter Treatments\n"
+        "- List appropriate OTC medications or treatments\n"
+        "## Common Side Effects\n"
+        "- List common side effects of recommended treatments\n"
+        "## Important Interactions\n"
+        "- List significant drug or condition interactions\n"
+        "## Safety Tips\n"
+        "- Provide key safety tips or precautions\n"
+        "If symptoms suggest a medical emergency or severe condition, clearly state: **'Seek immediate medical attention.'** "
+        "Use concise bullet points in Markdown format. Avoid disclaimers."
+    )
+
+    logging.info(f"Prompt to Gemini for symptom check: {prompt}")
+    try:
+        response = gemini_generate_with_retry(prompt)
+        if response and hasattr(response, 'text'):
+            text = response.text.strip()
+            logging.info("Received response from Gemini for symptoms.")
+            return format_markdown_response(text)
+        else:
+            logging.warning("❌ No text in AI response for symptoms.")
+            return "❌ No response from AI."
+    except Exception as e:
+        logging.error(f"❌ Exception in get_symptom_recommendation: {str(e)}")
+        return f"❌ Error: {str(e)}"
+
+def analyze_image_with_gemini(image_data):
+    try:
+        if not image_data.startswith("data:image/"):
+            logging.warning("❌ Invalid image format received.")
+            return "❌ Invalid image format uploaded."
+
+        logging.info("Decoding and processing image for AI analysis...")
+        image_base64 = image_data.split(',')[1]
+        image_bytes = base64.b64decode(image_base64)
+        image = Image.open(BytesIO(image_bytes))
+
+        prompt = (
+            "Analyze this image of a medicine or drug packaging. Provide the response in Markdown format:\n"
+            "## Drug Information\n"
+            "- **Drug Name**: Identify the drug name (if visible)\n"
+            "- **Manufacturer**: Identify the manufacturer (if visible)\n"
+            "## Clinical Summary\n"
+            "- **Therapeutic Uses**: List primary uses\n"
+            "- **Standard Dosage**: Provide standard dosage\n"
+            "- **Common Side Effects**: List common side effects\n"
+            "- **Serious Side Effects**: List serious side effects\n"
+            "- **Contraindications**: List contraindications\n"
+            "- **Important Interactions**: List significant interactions\n"
+            "If the image is blurry or unclear, respond with: **'Please retake the image for better clarity.'**"
+        )
+
+        logging.info("Sending prompt and image to Gemini AI.")
+        response = gemini_generate_with_retry([prompt, image])
+        
+        if response and hasattr(response, 'text'):
+            text = response.text.strip()
+            logging.info("AI analysis complete.")
+            return format_markdown_response(text)
+        else:
+            logging.warning("❌ Analysis failed or empty AI response.")
+            return "❌ Analysis failed or empty response from AI."
+
+    except Exception as e:
+        logging.error(f"❌ Error during image analysis: {str(e)}")
+        return f"❌ Error during image analysis: {str(e)}"
+
+def analyze_prescription_with_gemini(image_data):
+    try:
+        if not image_data.startswith("data:image/"):
+            logging.warning("❌ Invalid image format received.")
+            return "❌ Invalid image format uploaded."
+
+        logging.info("Decoding and processing prescription image for validation...")
+        
+         # Clean base64 string
+        if "," in image_data:
+            image_data = image_data.split(",")[1]
+
+        # Decode base64 to binary
+        image_bytes = base64.b64decode(image_data)
+
+        # Convert to PIL Image
+        image = Image.open(io.BytesIO(image_bytes)) 
+
+        prompt = (
+            "You are a medical assistant AI.\n"
+            "Given an image of a **prescription**, extract and analyze:\n\n"
+            "### Step 1: Extract Prescription Details\n"
+            "- List all **medications/drugs** mentioned.\n"
+            "- Include **dosage**, **frequency**, and **duration** if visible.\n\n"
+            "### Step 2: Validation\n"
+            "- Check for **duplicate drugs** or overlapping medicines.\n"
+            "- Check for **drug-drug interactions**.\n"
+            "- Flag any **potentially harmful combinations**.\n"
+            "- If dosage looks too high or low, **flag it**.\n\n"
+            "### Output Format (Markdown)\n"
+            "## Extracted Prescription\n"
+            "- Drug 1: [Name], [Dosage], [Frequency], [Duration]\n"
+            "- ...\n\n"
+            "## AI-Powered Feedback\n"
+            "- Safety Warnings:\n"
+            "- Interaction Notes:\n"
+            "- Suggestions:\n\n"
+            "If the image is unclear or handwriting is illegible, reply with:\n"
+            "**'⚠️ The prescription image is too unclear to read. Please retake it in good lighting.'**"
+        )
+
+        logging.info("Sending prescription image to Gemini for validation...")
+        model = genai.GenerativeModel("gemini-1.5-flash")
+        response = model.generate_content([prompt, image])
+        if response is not None:
+            logging.info(f"Gemini Raw Response: {response}")
+        else:
+            logging.warning("⚠️ Gemini response is None.")
+
+        if response and hasattr(response, 'text'):
+            text = response.text.strip()
+            logging.info("✅ Prescription validation complete.")
+            return format_markdown_response(text)
+        else:
+            logging.warning("❌ No response or empty output from Gemini.")
+            return "❌ No useful output received from Gemini."
+
+    except Exception as e:
+        logging.error(f"❌ Error during prescription validation: {str(e)}")
+        return f"❌ Error during prescription validation: {str(e)}"
+
+
+# ---------------------------_
+# Authentication & Dashboard Routes
+# ---------------------------
+
+@app.route('/')
+def index_redirect():
+    # Redirect to login page
+    return render_template('sisu.html')
+
+@app.route('/sisu.html')
+def sisu():
+    return render_template('sisu.html')
+
+@app.route('/index.html')
+def index():
+    return render_template('index.html')
+
+# Alternative route for index
+@app.route('/dashboard')
+def dashboard():
+    return render_template('index.html')
+
+# Role-specific Dashboard Routes
+@app.route('/doctor-dashboard.html')
+def doctor_dashboard():
+    return render_template('doctor-dashboard.html')
+
+@app.route('/pharmacist-dashboard.html')
+def pharmacist_dashboard():
+    return render_template('pharmacist-dashboard.html')
+
+@app.route('/student-dashboard.html')
+def student_dashboard():
+    return render_template('student-dashboard.html')
+
+@app.route('/patient-dashboard.html')
+def patient_dashboard():
+    return render_template('patient-dashboard.html')
+
+
+# ---------------------------
+# Feature Page Routes
+# ---------------------------
+
+@app.route('/drug-info-page')
+def drug_info_page():
+    return render_template('drug_info.html')
+
+@app.route('/symptom-checker-page')
+def symptom_checker_page():
+    return render_template('symptom_checker.html')
+
+@app.route('/upload-image-page')
+def upload_image_page():
+    return render_template('upload_image.html')
+
+@app.route('/prescription-validator-page')
+def prescription_validator_page():
+    return render_template('prescription_validator.html')
+
+@app.route('/my-account')
+def my_account():
+    return render_template('my_account.html', user={
+        "name": "Demo User",
+        "email": "demo@example.com",
+        "notifications": True
+    })
+
+# Additional feature routes that may be referenced in the dashboard
+@app.route('/inventory-management')
+def inventory_management():
+    return render_template('inventory_management.html')
+
+@app.route('/prescription-processing')
+def prescription_processing():
+    return render_template('prescription_processing.html')
+
+@app.route('/patient-records')
+def patient_records():
+    return render_template('patient_records.html')
+
+@app.route('/educational-resources')
+def educational_resources():
+    return render_template('educational_resources.html')
+
+@app.route('/medication-tracker')
+def medication_tracker():
+    return render_template('medication_tracker.html')
+
+# ---------------------------
+# API Endpoints (AJAX/JS)
+# ---------------------------
+
+@app.route('/get_drug_info', methods=['POST'])
+def get_drug_info():
+    logging.info("API /get_drug_info called")
+    try:
+        data = request.get_json()
+        logging.info(f"Request JSON: {data}")
+        drug_name = data.get('drug_name')
+        if not drug_name:
+            logging.warning("No drug name provided in request")
+            return api_response('❌ No drug name provided.', 400)
+        logging.info(f"Calling get_drug_information with drug_name: {drug_name}")
+        response = get_drug_information(drug_name)
+        return api_response(response)
+    except Exception as e:
+        logging.error(f"Exception in /get_drug_info: {str(e)}")
+        return api_response(f"❌ Error: {str(e)}", 500)
+
+@app.route('/symptom_checker', methods=['POST'])
+def symptom_check():
+    logging.info("API /symptom_checker called")
+    try:
+        data = request.get_json()
+        logging.info(f"Request JSON: {data}")
+        symptoms = data.get('symptoms')
+        action = data.get('action', 'analyze')
+        if not symptoms:
+            logging.warning("❌ No symptoms provided.")
+            return api_response('❌ No symptoms provided.', 400)
+        if action == 'predict':
+            logging.info(f"Calling predict_disease with symptoms: {symptoms}")
+            result = predict_disease(symptoms)
+        else:
+            logging.info(f"Calling get_symptom_recommendation with symptoms: {symptoms}")
+            result = get_symptom_recommendation(symptoms)
+
+        return api_response(result)
+    except Exception as e:
+        logging.error(f"❌ Exception in /symptom_checker: {str(e)}")
+        return api_response(f'❌ Error during analysis: {str(e)}', 500)
+
+@app.route('/process-upload', methods=['POST'])
+def process_upload():
+    logging.info("API /process-upload called")
+    image_data = request.form.get("image_data")
+    if image_data:
+        logging.info("Image data received for analysis")
+        result = analyze_image_with_gemini(image_data)
+        print(result)
+        return jsonify({'result': result})
+    else:
+        logging.warning("❌ No image data received in request")
+    return jsonify({'result': '❌ No image received from camera.'})
+
+
+@app.route('/validate-prescription', methods=['POST'])
+def validate_prescription():
+    logging.info("📩 API /validate-prescription called")
+
+    image_data = request.form.get("image_data")
+    if image_data:
+        logging.info("📷 Prescription image data received for validation")
+
+        # Process the image with Gemini (replace with your validator logic)
+        result = analyze_prescription_with_gemini(image_data)
+
+        logging.info(f"✅ Gemini result: {result}")
+        return jsonify({'result': result})
+    else:
+        logging.warning("❌ No image data received in /validate-prescription")
+        return jsonify({'result': '❌ No image received for validation.'})
+
+
+# ---------------------------
+# Error Handlers
+# ---------------------------
+
+@app.errorhandler(404)
+def page_not_found(e):
+    return render_template('404.html'), 404
+
+@app.errorhandler(500)
+def internal_server_error(e):
+    return render_template('500.html'), 500
+
+# ---------------------------
+# Run App
+# ---------------------------
+
+if __name__ == '__main__':
+    logging.info("Starting Flask server...")
     app.run(debug=os.getenv("FLASK_DEBUG", "false").lower() == "true")