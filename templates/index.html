<!DOCTYPE html>
<html lang="en">
<head>
<<<<<<< HEAD
  <meta charset="UTF-8" />
  <meta name="viewport" content="width=device-width, initial-scale=1.0" />
  <title>Drx.MediMate - Dashboard</title>
  <link href="https://fonts.googleapis.com/css2?family=Inter:wght@400;600;700&display=swap" rel="stylesheet">
  <link rel="stylesheet" href="https://cdnjs.cloudflare.com/ajax/libs/font-awesome/6.4.0/css/all.min.css"/>
  <style>
    * {
      margin: 0;
      padding: 0;
      box-sizing: border-box;
    }

    body {
      font-family: 'Inter', sans-serif;
      background: #f0f4f8;
      color: #1e293b;
      overflow-x: hidden;
    }

    .sidebar {
      position: fixed;
      top: 0;
      left: 0;
      height: 100vh;
      width: 240px;
      background: #1e3a8a;
      color: white;
      display: flex;
      flex-direction: column;
      padding: 2rem 1rem;
      z-index: 1000;
    }

    .sidebar h1 {
      font-size: 1.5rem;
      margin-bottom: 2rem;
      text-align: center;
      color: #93c5fd;
    }

    .nav-link {
      display: flex;
      align-items: center;
      gap: 1rem;
      padding: 0.8rem 1rem;
      color: white;
      text-decoration: none;
      border-radius: 8px;
      transition: background 0.3s;
    }
    .nav-link:hover {
      background: #2563eb;
    }

    .main {
      margin-left: 240px;
      padding: 2rem;
      min-height: 100vh;
      transition: margin-left 0.4s;
    }

    .topbar {
      display: flex;
      justify-content: space-between;
      align-items: center;
      background: white;
      padding: 1rem 2rem;
      box-shadow: 0 4px 6px rgba(0,0,0,0.05);
      border-radius: 12px;
    }

    .welcome {
      font-size: 1.6rem;
      font-weight: 600;
    }

    .logout-btn {
      background: #ef4444;
      color: white;
      border: none;
      padding: 0.5rem 1rem;
      border-radius: 8px;
      cursor: pointer;
      font-weight: 600;
      transition: background 0.3s;
    }
    .logout-btn:hover {
      background: #dc2626;
    }

    .carousel-container {
      margin-top: 3rem;
      display: flex;
      justify-content: center;
      align-items: center;
      width: 100%;
    }
    .carousel {
      position: relative;
      width: 100%;
      max-width: 1000px;
      display: flex;
      align-items: center;
      justify-content: center;
      height: 450px;
      overflow: hidden;
    }
    .carousel-cards {
      position: relative;
      display: flex;
      justify-content: center;
      align-items: center;
      width: 100%;
      transition: transform 0.5s ease;
    }
    .card {
      width: 260px;
      height: 370px;
      background-color: white;
      border-radius: 16px;
      box-shadow: 0 10px 30px rgba(0, 0, 0, 0.05);
      margin: 0 10px;
      position: absolute;
      transition: transform 0.4s ease, opacity 0.4s ease;
      display: flex;
      flex-direction: column;
      align-items: center;
      justify-content: flex-start;
      text-align: center;
      padding: 24px 20px 20px 20px;
      border: 2px solid #1e3a8a;
    }
    .card.center {
      transform: translateX(0) scale(1.1);
      z-index: 2;
      opacity: 1;
    }
    .card.left {
      transform: translateX(-120%) scale(0.9);
      opacity: 0.6;
      z-index: 1;
    }
    .card.right {
      transform: translateX(120%) scale(0.9);
      opacity: 0.6;
      z-index: 1;
    }
    .card.hidden {
      display: none;
    }

    /* Card image circle - shifted up */
    .card-image {
      width: 96px;
      height: 96px;
      border-radius: 50%;
      overflow: hidden;
      margin-bottom: 0.6rem;
      margin-top: -20px;
      border: 2px solid #1e3a8a;
      background: #f1f7ff;
      display: flex;
      align-items: center;
      justify-content: center;
      box-shadow: 0 4px 10px rgba(60,120,220,0.07);
    }
    .card-image img {
      width: 100%;
      height: 100%;
      object-fit: cover;
    }
    /* Card content */
    .card-info h3 {
      font-size: 1.25rem;
      margin: 0.8rem 0 0.4rem 0;
      color: #111827;
      font-weight: 700;
    }
    .card-info p {
      font-size: 1rem;
      color: #475569;
      margin-top: 0;
      margin-bottom: 0.6rem;
    }
    .card-info ul {
      margin: 0.3rem 0 0 0;
      padding-left: 1.2rem;
      color: #64748b;
      font-size: 0.95rem;
      text-align: left;
    }
    .card-info ul li {
      margin-bottom: 0.4rem;
      list-style-type: disc;
    }
    /* Carousel arrows (responsive) */
    .carousel-button {
      font-size: 2rem;
      background: transparent;
      border: none;
      cursor: pointer;
      color: #2563eb;
      transition: transform 0.2s ease;
      z-index: 5;
      position: relative;
    }
    .carousel-button.left {
      left: 18px;
    }
    .carousel-button.right {
      right: 18px;
    }
    .carousel-button:hover {
      transform: scale(1.15);
    }

    /* Responsive Styles */
    @media (max-width: 1100px) {
      .carousel { max-width: 90vw; }
    }
    @media (max-width: 900px) {
      .main { padding: 1.1rem; }
      .carousel { height: 410px; }
    }
    @media (max-width: 768px) {
      .sidebar {
        width: 100%;
        height: auto;
        position: relative;
        flex-direction: row;
        justify-content: space-around;
        padding: 1.2rem 0.5rem;
      }
      .main {
        margin-left: 0;
        margin-top: 92px;
        padding: 1rem;
      }
      .topbar {
        flex-direction: column;
        gap: 1rem;
      }
      .card-image {
      width: 96px;
      height: 96px;
      border-radius: 50%;
      overflow: hidden;
      margin-bottom: 0.6rem;
      margin-top: 5px !important;
      position: relative;
      top: 20px;
      border: 2px solid #1e3a8a;
      background: #f1f7ff;
      display: flex;
      align-items: center;
      justify-content: center;
      box-shadow: 0 4px 10px rgba(60,120,220,0.07);
      padding:10px;
    }
    .card-info ul{
      display:None;
    }
    
    .carousel-cards{
      flex-direction: row;
      justify-content: center;
      align-items: center;
      width: 100%;
      margin:auto;
    }
    .card{
       border : 2px solid #1e3a8a

    }

    }
    @media (max-width: 550px) {
      .sidebar { flex-direction: column; padding: 1rem 0.3rem; }
      .main { margin-top: 70px; }
      .carousel { height: 320px; }
      .card { width: 98vw; max-width: 320px; min-width: 170px; height: 300px; box-shadow: 0 8px 24px rgba(0,0,0,0.08); padding: 12px 7px 14px 7px; }
      .card-image { margin-top: -18px; }
      .card-info h3 { font-size: 1.08rem; margin: 0.65rem 0; }
      .card-info p, .card-info ul { font-size: 0.92rem; }
    }
    @media (max-width: 400px) {
      .main { padding: 0.3rem; }
      .carousel { height: 220px; }
      .card { height: 185px; }
    }
  </style>
</head>
<body>
  <nav class="sidebar">
    <h1>Drx.MediMate</h1>
    <a href="/drug-info-page" class="nav-link"><i class="fas fa-pills"></i> Drug Info</a>
    <a href="/symptom-checker-page" class="nav-link"><i class="fas fa-stethoscope"></i> Symptom Checker</a>
    <a href="/upload-image-page" class="nav-link"><i class="fas fa-camera"></i> Medicine Image</a>
    <a href="/account" class="nav-link"><i class="fas fa-user"></i> My Account</a>
  </nav>
  <main class="main">
    <div class="topbar">
      <div class="welcome">👋 Welcome back, Aditi!</div>
      <button id="logout" class="logout-btn">Logout</button>
    </div>
    <div class="carousel-container">
      <div class="carousel">
        <button class="carousel-button left" onclick="prevCard()">&lt;</button>
        <div class="carousel-cards" id="carouselCards"></div>
        <button class="carousel-button right" onclick="nextCard()">&gt;</button>
      </div>
    </div>
  </main>
  <script src="https://www.gstatic.com/firebasejs/10.11.1/firebase-app.js"></script>
  <script src="https://www.gstatic.com/firebasejs/10.11.1/firebase-auth.js"></script>
  <script type="module">
    import { initializeApp } from "https://www.gstatic.com/firebasejs/10.11.1/firebase-app.js";
    import { getAuth, onAuthStateChanged, signOut } from "https://www.gstatic.com/firebasejs/10.11.1/firebase-auth.js";

    const firebaseConfig = {
      apiKey: "AIzaSyDa6_47neFJAH-I4i-ZCU0elY4cRmpyotg",
      authDomain: "aditi-pharmaceutical-assistant.firebaseapp.com",
      projectId: "aditi-pharmaceutical-assistant",
      storageBucket: "aditi-pharmaceutical-assistant.appspot.com",
      messagingSenderId: "241653252150",
      appId: "1:241653252150:web:ce83fa898dc2f77a669897",
      measurementId: "G-HMJ6SD9Q9H"
    };

    const app = initializeApp(firebaseConfig);
    const auth = getAuth();

    onAuthStateChanged(auth, (user) => {
      if (!user) window.location.href = "/";
    });

    document.getElementById("logout").addEventListener("click", () => {
      signOut(auth).then(() => {
        localStorage.removeItem("loggedInUserId");
        window.location.href = "/";
      });
    });
  </script>
  <script>
    const cardsData = [
      {
        title: 'Drug Information',
        img: 'https://cdn-icons-png.flaticon.com/512/10434/10434371.png',
        info: `Look up clinical drug details, including usage, side effects, and all powered by Gemini AI.`,
        bullets: [
          'Search both generic and brand medicines',
          'Get evidence-based insights for patient safety',
         
        ]
      },
      {
        title: 'Symptom Checker',
        img: 'https://cdn-icons-png.flaticon.com/512/7329/7329077.png',
        info: `Enter symptoms and receive trustworthy suggestions for safe over-the-counter medicines.`,
        bullets: [
          'Personalized triaging and recommendations',
          'Quick access to medical guidance day or night',
          
        ]
      },
      {
        title: 'Medicine Image',
        img: 'https://cdn-icons-png.flaticon.com/512/3210/3210053.png',
        info: `Upload a clear photo of any medicine to instantly receive its verified composition, usage, and safety details.`,
        bullets: [
          'AI-powered image recognition of medicines',
          'Stay updated on recalls and bans',
        ]
      }
    ];

    let currentIndex = 0;

    function renderCarousel() {
      const carouselContainer = document.getElementById('carouselCards');
      carouselContainer.innerHTML = '';
      cardsData.forEach((card, index) => {
        const cardDiv = document.createElement('div');
        cardDiv.classList.add('card');
        if (index === currentIndex) {
          cardDiv.classList.add('center');
        } else if (index === (currentIndex - 1 + cardsData.length) % cardsData.length) {
          cardDiv.classList.add('left');
        } else if (index === (currentIndex + 1) % cardsData.length) {
          cardDiv.classList.add('right');
        } else {
          cardDiv.classList.add('hidden');
        }
        cardDiv.innerHTML = `
          <div class="card-image">
            <img src="${card.img}" alt="${card.title}">
          </div>
          <div class="card-info">
            <h3>${card.title}</h3>
            <p>${card.info}</p>
            <ul>
              ${card.bullets.map(bullet => `<li>${bullet}</li>`).join('')}
            </ul>
          </div>
        `;
        if (index === currentIndex) {
          cardDiv.style.cursor = 'pointer';
          if(index === 0) cardDiv.addEventListener('click', () => window.location.href='drug-info-page');
          if(index === 1) cardDiv.addEventListener('click', () => window.location.href='symptom-checker-page');
          if(index === 2) cardDiv.addEventListener('click', () => window.location.href='upload-image-page');
        }
        carouselContainer.appendChild(cardDiv);
      });
    setTimeout(function () {
      const cards = document.querySelectorAll('.carousel-cards .card');
      cards.forEach(function(card) {
        card.style.transition = 'transform 0.4s ease, opacity 0.4s ease';
      });
    }, 50);
    }

    function nextCard() {
      currentIndex = (currentIndex + 1) % cardsData.length;
      renderCarousel();
    }

    function prevCard() {
      currentIndex = (currentIndex - 1 + cardsData.length) % cardsData.length;
      renderCarousel();
    }

    window.onload = renderCarousel;
  </script>
=======
    <meta charset="UTF-8">
    <meta name="viewport" content="width=device-width, initial-scale=1.0">
    <title>Aditi - Pharmaceutical Assistant</title>
    <style>
        * {
            margin: 0;
            padding: 0;
            box-sizing: border-box;
        }

        body {
            font-family: -apple-system, BlinkMacSystemFont, 'Segoe UI', Roboto, sans-serif;
            background-color: #f5f7fa;
            color: #333;
            line-height: 1.6;
        }

        /* Header */
        .header {
            background: white;
            border-bottom: 1px solid #e5e7eb;
            padding: 1rem 0;
            position: sticky;
            top: 0;
            z-index: 100;
            box-shadow: 0 1px 3px rgba(0, 0, 0, 0.1);
        }

        .header-content {
            max-width: 1200px;
            margin: 0 auto;
            display: flex;
            justify-content: space-between;
            align-items: center;
            padding: 0 2rem;
        }

        .logo {
            font-size: 1.5rem;
            font-weight: bold;
            color: #2563eb;
        }

        /* User Info Section */
        .user-info {
            display: flex;
            align-items: center;
            gap: 1rem;
        }

        .user-details {
            display: flex;
            flex-direction: column;
            align-items: flex-end;
        }

        .user-name {
            font-weight: 600;
            color: #1f2937;
            font-size: 0.9rem;
        }

        .role-badge {
            padding: 0.25rem 0.75rem;
            border-radius: 12px;
            font-size: 0.75rem;
            font-weight: 500;
            text-transform: uppercase;
            letter-spacing: 0.5px;
        }

        .role-pharmacist { background: #ddd6fe; color: #7c3aed; }
        .role-doctor { background: #dcfce7; color: #16a34a; }
        .role-student { background: #dbeafe; color: #2563eb; }
        .role-patient { background: #fef3c7; color: #d97706; }

        .logout-btn {
            background: #dc2626;
            color: white;
            border: none;
            padding: 0.5rem 1rem;
            border-radius: 6px;
            cursor: pointer;
            font-size: 0.9rem;
            font-weight: 500;
            transition: background 0.2s ease;
        }

        .logout-btn:hover {
            background: #b91c1c;
        }

        /* Container */
        .container {
            max-width: 1200px;
            margin: 0 auto;
            padding: 2rem;
        }

        .dashboard-title {
            font-size: 2.5rem;
            color: #1f2937;
            text-align: center;
            margin-bottom: 0.5rem;
            font-weight: 700;
        }

        .brand-highlight {
            color: #2563eb;
        }

        .subtitle {
            color: #6b7280;
            font-size: 1.1rem;
            text-align: center;
            margin-bottom: 3rem;
        }

        /* Role-specific welcome message */
        .role-welcome {
            background: linear-gradient(135deg, #667eea 0%, #764ba2 100%);
            color: white;
            padding: 2rem;
            border-radius: 16px;
            margin-bottom: 3rem;
            text-align: center;
        }

        .role-welcome h3 {
            font-size: 1.5rem;
            margin-bottom: 0.5rem;
        }

        .role-welcome p {
            opacity: 0.9;
            font-size: 1rem;
        }

        /* Cards Grid */
        .cards-grid {
            display: grid;
            grid-template-columns: repeat(auto-fit, minmax(300px, 1fr));
            gap: 2rem;
            margin-bottom: 3rem;
        }

        .feature-card {
            background: white;
            border: 1px solid #e5e7eb;
            border-radius: 12px;
            padding: 2rem;
            text-align: center;
            cursor: pointer;
            transition: all 0.2s ease;
            text-decoration: none;
            color: inherit;
            position: relative;
        }

        .feature-card:hover {
            transform: translateY(-4px);
            box-shadow: 0 8px 25px rgba(0, 0, 0, 0.1);
            border-color: #2563eb;
        }

        .feature-card.disabled {
            opacity: 0.5;
            cursor: not-allowed;
            pointer-events: none;
        }

        .card-icon {
            font-size: 3rem;
            margin-bottom: 1rem;
            display: block;
        }

        .drug-icon { color: #8b5cf6; }
        .symptom-icon { color: #10b981; }
        .camera-icon { color: #3b82f6; }
        .education-icon { color: #f59e0b; }
        .inventory-icon { color: #ef4444; }
        .prescription-icon { color: #06b6d4; }
        .consultation-icon { color: #84cc16; }

        .card-title {
            font-size: 1.4rem;
            font-weight: 600;
            color: #1f2937;
            margin-bottom: 0.5rem;
        }

        .card-description {
            color: #6b7280;
            font-size: 0.95rem;
            line-height: 1.6;
        }

        .access-badge {
            position: absolute;
            top: 1rem;
            right: 1rem;
            padding: 0.25rem 0.5rem;
            border-radius: 4px;
            font-size: 0.7rem;
            font-weight: 500;
            text-transform: uppercase;
        }

        .access-allowed {
            background: #dcfce7;
            color: #16a34a;
        }

        .access-restricted {
            background: #fee2e2;
            color: #dc2626;
        }

        /* Loading State */
        .loading {
            display: flex;
            justify-content: center;
            align-items: center;
            height: 50vh;
            flex-direction: column;
            gap: 1rem;
        }

        .spinner {
            width: 40px;
            height: 40px;
            border: 4px solid #e5e7eb;
            border-top: 4px solid #2563eb;
            border-radius: 50%;
            animation: spin 1s linear infinite;
        }

        @keyframes spin {
            0% { transform: rotate(0deg); }
            100% { transform: rotate(360deg); }
        }

        /* Hidden content shown after auth */
        #dashboardContent {
            opacity: 0;
            transition: opacity 0.5s ease;
        }

        #dashboardContent.show {
            opacity: 1;
        }

        /* Quick Actions */
        .quick-actions {
            background: white;
            border-radius: 12px;
            padding: 2rem;
            margin-bottom: 2rem;
            border: 1px solid #e5e7eb;
        }

        .quick-actions h3 {
            margin-bottom: 1rem;
            color: #1f2937;
        }

        .action-buttons {
            display: flex;
            gap: 1rem;
            flex-wrap: wrap;
        }

        .action-btn {
            padding: 0.75rem 1.5rem;
            border: 1px solid #d1d5db;
            border-radius: 8px;
            background: white;
            color: #374151;
            text-decoration: none;
            font-weight: 500;
            transition: all 0.2s ease;
        }

        .action-btn:hover {
            background: #f9fafb;
            border-color: #2563eb;
            color: #2563eb;
        }

        /* Dashboard Navigation Button */
        .dashboard-nav-btn {
            background: #2563eb;
            color: white;
            padding: 1rem 2rem;
            border: none;
            border-radius: 8px;
            font-size: 1rem;
            font-weight: 600;
            cursor: pointer;
            transition: background 0.2s ease;
            text-decoration: none;
            display: inline-block;
            margin: 1rem auto;
        }

        .dashboard-nav-btn:hover {
            background: #1d4ed8;
            color: white;
        }

        /* Role Selection Modal for Google Users */
        .role-modal-overlay {
            position: fixed;
            top: 0;
            left: 0;
            right: 0;
            bottom: 0;
            background: rgba(0, 0, 0, 0.5);
            display: flex;
            align-items: center;
            justify-content: center;
            z-index: 1000;
            animation: fadeIn 0.3s ease-out;
        }

        .role-modal {
            background: white;
            padding: 2rem;
            border-radius: 16px;
            max-width: 500px;
            width: 90%;
            max-height: 90vh;
            overflow-y: auto;
            text-align: center;
            box-shadow: 0 20px 60px rgba(0, 0, 0, 0.3);
        }

        .role-modal h3 {
            margin: 0 0 0.5rem 0;
            color: #1f2937;
            font-size: 1.5rem;
            font-weight: 700;
        }

        .role-modal p {
            margin: 0 0 2rem 0;
            color: #6b7280;
        }

        .role-modal .cards-grid {
            grid-template-columns: repeat(2, 1fr);
            gap: 1rem;
            margin-bottom: 2rem;
        }

        .role-modal .feature-card {
            padding: 1.5rem 1rem;
            cursor: pointer;
            transition: all 0.2s ease;
        }

        .role-modal .feature-card:hover {
            transform: translateY(-2px);
            border-color: #2563eb;
        }

        .role-modal .feature-card.selected {
            border-color: #2563eb;
            background: #f0f9ff;
        }

        .role-modal .card-icon {
            font-size: 2rem;
            margin-bottom: 0.5rem;
        }

        .role-modal .card-title {
            font-size: 1rem;
            margin-bottom: 0.25rem;
        }

        .role-modal .card-description {
            font-size: 0.8rem;
        }

        .role-confirm-btn {
            background: #2563eb;
            color: white;
            border: none;
            padding: 0.75rem 2rem;
            border-radius: 8px;
            cursor: pointer;
            font-size: 1rem;
            font-weight: 500;
            transition: background 0.2s ease;
        }

        .role-confirm-btn:hover:not(:disabled) {
            background: #1d4ed8;
        }

        .role-confirm-btn:disabled {
            background: #9ca3af;
            cursor: not-allowed;
        }

        @keyframes fadeIn {
            from { opacity: 0; }
            to { opacity: 1; }
        }

        /* Responsive */
        @media (max-width: 768px) {
            .header-content {
                padding: 0 1rem;
            }
            
            .container {
                padding: 1rem;
            }
            
            .dashboard-title {
                font-size: 2rem;
            }
            
            .cards-grid {
                grid-template-columns: 1fr;
                gap: 1.5rem;
            }

            .user-details {
                display: none;
            }

            .action-buttons {
                justify-content: center;
            }

            .role-modal .cards-grid {
                grid-template-columns: 1fr;
            }
        }
    </style>
</head>
<body>
    <!-- Loading State -->
    <div id="loadingState" class="loading">
        <div class="spinner"></div>
        <p>Loading your dashboard...</p>
    </div>

    <!-- Header -->
    <div class="header" style="display: none;" id="mainHeader">
        <div class="header-content">
            <div class="logo">🏥 Aditi</div>
            <div class="user-info">
                <div class="user-details">
                    <span class="user-name" id="userName">Loading...</span>
                    <span class="role-badge" id="userRole">...</span>
                </div>
                <button id="logout" class="logout-btn">Logout</button>
            </div>
        </div>
    </div>

    <!-- Main Container -->
    <div class="container" id="dashboardContent" style="display: none;">
        <!-- Role-specific welcome message -->
        <div class="role-welcome" id="roleWelcome">
            <h3 id="welcomeTitle">Welcome!</h3>
            <p id="welcomeMessage">Loading your personalized dashboard...</p>
        </div>

        <h2 class="dashboard-title">Welcome to <span class="brand-highlight">Drx.MediMate</span></h2>
        <p class="subtitle" id="dashboardSubtitle">Your intelligent pharmaceutical assistant</p>
        
        <!-- Navigation to Role-Specific Dashboard -->
        <div style="text-align: center; margin-bottom: 2rem;">
            <a href="#" class="dashboard-nav-btn" id="roleDashboardBtn">
                Go to My Dashboard
            </a>
        </div>

        <!-- Quick Actions (Role-specific) -->
        <div class="quick-actions" id="quickActions">
            <h3>Quick Actions</h3>
            <div class="action-buttons" id="actionButtons">
                <!-- Dynamic buttons based on role -->
            </div>
        </div>

        <!-- Feature Cards -->
        <div class="cards-grid" id="featureCards">
            <!-- Cards will be populated based on user role -->
        </div>
    </div>

    <script type="module">
        import { initializeApp } from "https://www.gstatic.com/firebasejs/10.11.1/firebase-app.js";
        import { 
            getAuth, 
            onAuthStateChanged, 
            signOut 
        } from "https://www.gstatic.com/firebasejs/10.11.1/firebase-auth.js";
        import {
            getFirestore,
            doc,
            getDoc,
            setDoc
        } from "https://www.gstatic.com/firebasejs/10.11.1/firebase-firestore.js";

        const firebaseConfig = {
            apiKey: "AIzaSyDa6_47neFJAH-I4i-ZCU0elY4cRmpyotg",
            authDomain: "aditi-pharmaceutical-assistant.firebaseapp.com",
            projectId: "aditi-pharmaceutical-assistant",
            storageBucket: "aditi-pharmaceutical-assistant.appspot.com",
            messagingSenderId: "241653252150",
            appId: "1:241653252150:web:ce83fa898dc2f77a669897",
            measurementId: "G-HMJ6SD9Q9H"
        };

        const app = initializeApp(firebaseConfig);
        const auth = getAuth();
        const db = getFirestore();

        // Role-based dashboard routes
        const ROLE_DASHBOARDS = {
            pharmacist: 'pharmacist-dashboard.html',
            doctor: 'doctor-dashboard.html',
            student: 'student-dashboard.html',
            patient: 'patient-dashboard.html'
        };

        // Role-based features configuration
        const ROLE_FEATURES = {
            pharmacist: {
                welcome: {
                    title: "Welcome, Pharmacist!",
                    message: "Manage your pharmacy operations with AI-powered tools"
                },
                subtitle: "Professional pharmacy management tools",
                quickActions: [
                    { text: "View Inventory", href: "inventory-management" },
                    { text: "Process Prescriptions", href: "prescription-processing" },
                    { text: "Generate Reports", href: "reports" }
                ],
                features: [
                    {
                        href: "drug-info-page",
                        icon: "💊",
                        iconClass: "drug-icon",
                        title: "Drug Information",
                        description: "Look up clinical drug info powered by Gemini AI.",
                        allowed: true
                    },
                    {
                        href: "inventory-management",
                        icon: "📦",
                        iconClass: "inventory-icon",
                        title: "Inventory Management",
                        description: "Track stock levels, expiry dates, and manage suppliers.",
                        allowed: true
                    },
                    {
                        href: "prescription-processing",
                        icon: "📋",
                        iconClass: "prescription-icon",
                        title: "Prescription Processing",
                        description: "Verify and process patient prescriptions efficiently.",
                        allowed: true
                    },
                    {
                        href: "upload-image-page",
                        icon: "📷",
                        iconClass: "camera-icon",
                        title: "Medicine Image",
                        description: "Upload a medicine photo to get full details.",
                        allowed: true
                    }
                ]
            },
            doctor: {
                welcome: {
                    title: "Welcome, Doctor!",
                    message: "Enhance your practice with intelligent diagnostic tools"
                },
                subtitle: "Advanced clinical decision support",
                quickActions: [
                    { text: "Patient Records", href: "patient-records" },
                    { text: "Write Prescription", href: "prescribe" },
                    { text: "Drug Interactions", href: "drug-interactions" }
                ],
                features: [
                    {
                        href: "drug-info-page",
                        icon: "💊",
                        iconClass: "drug-icon",
                        title: "Drug Information",
                        description: "Look up clinical drug info powered by Gemini AI.",
                        allowed: true
                    },
                    {
                        href: "symptom-checker-page",
                        icon: "🩺",
                        iconClass: "symptom-icon",
                        title: "Symptom Checker",
                        description: "AI-powered symptom analysis and differential diagnosis.",
                        allowed: true
                    },
                    {
                        href: "consultation-tools",
                        icon: "👨‍⚕️",
                        iconClass: "consultation-icon",
                        title: "Consultation Tools",
                        description: "Digital tools to enhance patient consultations.",
                        allowed: true
                    },
                    {
                        href: "upload-image-page",
                        icon: "📷",
                        iconClass: "camera-icon",
                        title: "Medicine Image",
                        description: "Upload a medicine photo to get full details.",
                        allowed: true
                    }
                ]
            },
            student: {
                welcome: {
                    title: "Welcome, Student!",
                    message: "Learn and explore pharmaceutical knowledge"
                },
                subtitle: "Educational resources and learning tools",
                quickActions: [
                    { text: "Study Materials", href: "study-materials" },
                    { text: "Practice Tests", href: "practice-tests" },
                    { text: "Drug Flashcards", href: "flashcards" }
                ],
                features: [
                    {
                        href: "drug-info-page",
                        icon: "💊",
                        iconClass: "drug-icon",
                        title: "Drug Information",
                        description: "Learn about medications with detailed explanations.",
                        allowed: true
                    },
                    {
                        href: "educational-resources",
                        icon: "📚",
                        iconClass: "education-icon",
                        title: "Educational Resources",
                        description: "Access curated learning materials and references.",
                        allowed: true
                    },
                    {
                        href: "symptom-checker-page",
                        icon: "🩺",
                        iconClass: "symptom-icon",
                        title: "Symptom Checker",
                        description: "Learn symptom-drug relationships (educational only).",
                        allowed: true
                    },
                    {
                        href: "#",
                        icon: "📋",
                        iconClass: "prescription-icon",
                        title: "Prescription Writing",
                        description: "Advanced feature - Available after graduation.",
                        allowed: false
                    }
                ]
            },
            patient: {
                welcome: {
                    title: "Welcome, Patient!",
                    message: "Manage your health and medications safely"
                },
                subtitle: "Personal health management tools",
                quickActions: [
                    { text: "My Medications", href: "my-medications" },
                    { text: "Health Records", href: "health-records" },
                    { text: "Find Pharmacy", href: "pharmacy-locator" }
                ],
                features: [
                    {
                        href: "symptom-checker-page",
                        icon: "🩺",
                        iconClass: "symptom-icon",
                        title: "Symptom Checker",
                        description: "Get suggestions for safe OTC medications.",
                        allowed: true
                    },
                    {
                        href: "medication-tracker",
                        icon: "⏰",
                        iconClass: "drug-icon",
                        title: "Medication Tracker",
                        description: "Track your medications and set reminders.",
                        allowed: true
                    },
                    {
                        href: "upload-image-page",
                        icon: "📷",
                        iconClass: "camera-icon",
                        title: "Medicine Image",
                        description: "Identify your medications by photo.",
                        allowed: true
                    },
                    {
                        href: "#",
                        icon: "💊",
                        iconClass: "drug-icon",
                        title: "Clinical Drug Info",
                        description: "Professional feature - Consult your doctor.",
                        allowed: false
                    }
                ]
            }
        };

        // Show role selection modal for Google users without role
        function showRoleSelectionModal(user) {
            return new Promise((resolve) => {
                const modal = document.createElement('div');
                modal.className = 'role-modal-overlay';
                modal.innerHTML = `
                    <div class="role-modal">
                        <h3>Complete Your Profile</h3>
                        <p>Please select your role to personalize your experience:</p>
                        <div class="cards-grid">
                            <div class="feature-card" data-role="pharmacist">
                                <div class="card-icon drug-icon">💊</div>
                                <h5 class="card-title">Pharmacist</h5>
                                <p class="card-description">Manage prescriptions and inventory</p>
                            </div>
                            <div class="feature-card" data-role="doctor">
                                <div class="card-icon symptom-icon">🩺</div>
                                <h5 class="card-title">Doctor</h5>
                                <p class="card-description">Prescribe medications and patient care</p>
                            </div>
                            <div class="feature-card" data-role="student">
                                <div class="card-icon education-icon">📚</div>
                                <h5 class="card-title">Student</h5>
                                <p class="card-description">Learn and access educational resources</p>
                            </div>
                            <div class="feature-card" data-role="patient">
                                <div class="card-icon camera-icon">👤</div>
                                <h5 class="card-title">Patient</h5>
                                <p class="card-description">Track medications and health records</p>
                            </div>
                        </div>
                        <button class="role-confirm-btn" disabled>Continue</button>
                    </div>
                `;
                
                document.body.appendChild(modal);
                
                let selectedRole = null;
                const confirmBtn = modal.querySelector('.role-confirm-btn');
                
                // Handle role selection
                modal.querySelectorAll('.feature-card').forEach(card => {
                    card.addEventListener('click', () => {
                        modal.querySelectorAll('.feature-card').forEach(c => c.classList.remove('selected'));
                        card.classList.add('selected');
                        selectedRole = card.dataset.role;
                        confirmBtn.disabled = false;
                    });
                });
                
                // Handle confirmation
                confirmBtn.addEventListener('click', async () => {
                    if (selectedRole) {
                        try {
                            const nameParts = user.displayName ? user.displayName.split(' ') : ["", ""];
                            
                            const userData = {
                                email: user.email,
                                firstName: nameParts[0] || "User",
                                lastName: nameParts.slice(1).join(' ') || "",
                                role: selectedRole,
                                createdAt: new Date().toISOString(),
                                emailVerified: true
                            };
                            
                            await setDoc(doc(db, "users", user.uid), userData);
                            document.body.removeChild(modal);
                            resolve(userData);
                        } catch (error) {
                            console.error("Error saving user role:", error);
                            alert("Error saving your role. Please try again.");
                        }
                    }
                });
            });
        }

        function populateDashboard(userData) {
            const role = userData.role;
            const config = ROLE_FEATURES[role];
            
            if (!config) {
                console.error('Unknown role:', role);
                userData.role = 'patient';
                populateDashboard(userData);
                return;
            }

            // Update user info
            document.getElementById('userName').textContent = `${userData.firstName} ${userData.lastName}`;
            const roleElement = document.getElementById('userRole');
            roleElement.textContent = role.charAt(0).toUpperCase() + role.slice(1);
            roleElement.className = `role-badge role-${role}`;

            // Update welcome message
            document.getElementById('welcomeTitle').textContent = config.welcome.title;
            document.getElementById('welcomeMessage').textContent = config.welcome.message;
            document.getElementById('dashboardSubtitle').textContent = config.subtitle;

            // Set up role dashboard navigation
            const roleDashboardBtn = document.getElementById('roleDashboardBtn');
            const dashboardRoute = ROLE_DASHBOARDS[role];
            if (dashboardRoute) {
                roleDashboardBtn.href = dashboardRoute;
                roleDashboardBtn.textContent = `Go to ${role.charAt(0).toUpperCase() + role.slice(1)} Dashboard`;
            }

            // Populate quick actions
            const actionButtons = document.getElementById('actionButtons');
            actionButtons.innerHTML = config.quickActions.map(action => 
                `<a href="${action.href}" class="action-btn">${action.text}</a>`
            ).join('');

            // Populate feature cards
            const featureCards = document.getElementById('featureCards');
            featureCards.innerHTML = config.features.map(feature => `
                <a href="${feature.href}" class="feature-card ${!feature.allowed ? 'disabled' : ''}">
                    <div class="access-badge ${feature.allowed ? 'access-allowed' : 'access-restricted'}">
                        ${feature.allowed ? 'Available' : 'Restricted'}
                    </div>
                    <div class="card-icon ${feature.iconClass}">${feature.icon}</div>
                    <h5 class="card-title">${feature.title}</h5>
                    <p class="card-description">${feature.description}</p>
                </a>
            `).join('');

            // Show the dashboard
            document.getElementById('loadingState').style.display = 'none';
            document.getElementById('mainHeader').style.display = 'block';
            document.getElementById('dashboardContent').style.display = 'block';
            setTimeout(() => {
                document.getElementById('dashboardContent').classList.add('show');
            }, 100);
        }

        async function verifyUserAndLoadDashboard(user) {
            try {
                const userDoc = await getDoc(doc(db, "users", user.uid));
                let userData;
                
                if (!userDoc.exists()) {
                    userData = await showRoleSelectionModal(user);
                } else {
                    userData = userDoc.data();
                    
                    if (!userData.role) {
                        userData = await showRoleSelectionModal(user);
                    }
                }
                
                // Store user data for other scripts
                localStorage.setItem('loggedInUserId', user.uid);
                localStorage.setItem('userRole', userData.role);
                localStorage.setItem('userData', JSON.stringify(userData));
                
                populateDashboard(userData);
                
            } catch (error) {
                console.error('Error loading user data:', error);
                setTimeout(() => {
                    window.location.href = "sisu.html";
                }, 3000);
            }
        }

        // Authentication state observer
        onAuthStateChanged(auth, (user) => {
            if (user && user.emailVerified) {
                verifyUserAndLoadDashboard(user);
            } else if (user && !user.emailVerified) {
                document.getElementById('loadingState').innerHTML = `
                    <div class="spinner"></div>
                    <p>Please verify your email before continuing...</p>
                    <button onclick="window.location.href='sisu.html'" style="margin-top: 1rem; padding: 0.5rem 1rem; background: #2563eb; color: white; border: none; border-radius: 6px; cursor: pointer;">Back to Login</button>
                `;
            } else {
                window.location.href = "sisu.html";
            }
        });

        // Logout functionality
        document.addEventListener('DOMContentLoaded', function() {
            const logoutBtn = document.getElementById('logout');
            if (logoutBtn) {
                logoutBtn.addEventListener('click', async () => {
                    try {
                        await signOut(auth);
                        localStorage.clear();
                        window.location.href = "sisu.html";
                    } catch (error) {
                        console.error("Logout error:", error);
                    }
                });
            }
        });

        // Handle role-specific navigation
        document.addEventListener('click', function(e) {
            const featureCard = e.target.closest('.feature-card');
            if (featureCard && featureCard.classList.contains('disabled')) {
                e.preventDefault();
                alert('This feature is not available for your role. Please contact support if you need access.');
            }
        });

        // Export utilities for compatibility
        window.DashboardAuth = {
            getCurrentUser: () => auth.currentUser,
            getUserData: () => JSON.parse(localStorage.getItem('userData') || '{}'),
            getUserRole: () => localStorage.getItem('userRole'),
            hasPermission: (permission) => {
                const role = localStorage.getItem('userRole');
                const permissions = {
                    pharmacist: ['inventory', 'prescriptions', 'reports', 'patients'],
                    doctor: ['prescriptions', 'patients', 'reports', 'consultations'],
                    student: ['learning', 'resources', 'progress', 'assignments'],
                    patient: ['profile', 'medications', 'history', 'appointments']
                };
                return permissions[role]?.includes(permission) || false;
            }
        };

        // Security: Clear sensitive data on page unload
        window.addEventListener('beforeunload', () => {
            if (window.userData) {
                window.userData = null;
            }
        });
    </script>
>>>>>>> d1e74301
</body>
</html>
<|MERGE_RESOLUTION|>--- conflicted
+++ resolved
@@ -1,1392 +1,1336 @@
-<!DOCTYPE html>
-<html lang="en">
-<head>
-<<<<<<< HEAD
-  <meta charset="UTF-8" />
-  <meta name="viewport" content="width=device-width, initial-scale=1.0" />
-  <title>Drx.MediMate - Dashboard</title>
-  <link href="https://fonts.googleapis.com/css2?family=Inter:wght@400;600;700&display=swap" rel="stylesheet">
-  <link rel="stylesheet" href="https://cdnjs.cloudflare.com/ajax/libs/font-awesome/6.4.0/css/all.min.css"/>
-  <style>
-    * {
-      margin: 0;
-      padding: 0;
-      box-sizing: border-box;
-    }
-
-    body {
-      font-family: 'Inter', sans-serif;
-      background: #f0f4f8;
-      color: #1e293b;
-      overflow-x: hidden;
-    }
-
-    .sidebar {
-      position: fixed;
-      top: 0;
-      left: 0;
-      height: 100vh;
-      width: 240px;
-      background: #1e3a8a;
-      color: white;
-      display: flex;
-      flex-direction: column;
-      padding: 2rem 1rem;
-      z-index: 1000;
-    }
-
-    .sidebar h1 {
-      font-size: 1.5rem;
-      margin-bottom: 2rem;
-      text-align: center;
-      color: #93c5fd;
-    }
-
-    .nav-link {
-      display: flex;
-      align-items: center;
-      gap: 1rem;
-      padding: 0.8rem 1rem;
-      color: white;
-      text-decoration: none;
-      border-radius: 8px;
-      transition: background 0.3s;
-    }
-    .nav-link:hover {
-      background: #2563eb;
-    }
-
-    .main {
-      margin-left: 240px;
-      padding: 2rem;
-      min-height: 100vh;
-      transition: margin-left 0.4s;
-    }
-
-    .topbar {
-      display: flex;
-      justify-content: space-between;
-      align-items: center;
-      background: white;
-      padding: 1rem 2rem;
-      box-shadow: 0 4px 6px rgba(0,0,0,0.05);
-      border-radius: 12px;
-    }
-
-    .welcome {
-      font-size: 1.6rem;
-      font-weight: 600;
-    }
-
-    .logout-btn {
-      background: #ef4444;
-      color: white;
-      border: none;
-      padding: 0.5rem 1rem;
-      border-radius: 8px;
-      cursor: pointer;
-      font-weight: 600;
-      transition: background 0.3s;
-    }
-    .logout-btn:hover {
-      background: #dc2626;
-    }
-
-    .carousel-container {
-      margin-top: 3rem;
-      display: flex;
-      justify-content: center;
-      align-items: center;
-      width: 100%;
-    }
-    .carousel {
-      position: relative;
-      width: 100%;
-      max-width: 1000px;
-      display: flex;
-      align-items: center;
-      justify-content: center;
-      height: 450px;
-      overflow: hidden;
-    }
-    .carousel-cards {
-      position: relative;
-      display: flex;
-      justify-content: center;
-      align-items: center;
-      width: 100%;
-      transition: transform 0.5s ease;
-    }
-    .card {
-      width: 260px;
-      height: 370px;
-      background-color: white;
-      border-radius: 16px;
-      box-shadow: 0 10px 30px rgba(0, 0, 0, 0.05);
-      margin: 0 10px;
-      position: absolute;
-      transition: transform 0.4s ease, opacity 0.4s ease;
-      display: flex;
-      flex-direction: column;
-      align-items: center;
-      justify-content: flex-start;
-      text-align: center;
-      padding: 24px 20px 20px 20px;
-      border: 2px solid #1e3a8a;
-    }
-    .card.center {
-      transform: translateX(0) scale(1.1);
-      z-index: 2;
-      opacity: 1;
-    }
-    .card.left {
-      transform: translateX(-120%) scale(0.9);
-      opacity: 0.6;
-      z-index: 1;
-    }
-    .card.right {
-      transform: translateX(120%) scale(0.9);
-      opacity: 0.6;
-      z-index: 1;
-    }
-    .card.hidden {
-      display: none;
-    }
-
-    /* Card image circle - shifted up */
-    .card-image {
-      width: 96px;
-      height: 96px;
-      border-radius: 50%;
-      overflow: hidden;
-      margin-bottom: 0.6rem;
-      margin-top: -20px;
-      border: 2px solid #1e3a8a;
-      background: #f1f7ff;
-      display: flex;
-      align-items: center;
-      justify-content: center;
-      box-shadow: 0 4px 10px rgba(60,120,220,0.07);
-    }
-    .card-image img {
-      width: 100%;
-      height: 100%;
-      object-fit: cover;
-    }
-    /* Card content */
-    .card-info h3 {
-      font-size: 1.25rem;
-      margin: 0.8rem 0 0.4rem 0;
-      color: #111827;
-      font-weight: 700;
-    }
-    .card-info p {
-      font-size: 1rem;
-      color: #475569;
-      margin-top: 0;
-      margin-bottom: 0.6rem;
-    }
-    .card-info ul {
-      margin: 0.3rem 0 0 0;
-      padding-left: 1.2rem;
-      color: #64748b;
-      font-size: 0.95rem;
-      text-align: left;
-    }
-    .card-info ul li {
-      margin-bottom: 0.4rem;
-      list-style-type: disc;
-    }
-    /* Carousel arrows (responsive) */
-    .carousel-button {
-      font-size: 2rem;
-      background: transparent;
-      border: none;
-      cursor: pointer;
-      color: #2563eb;
-      transition: transform 0.2s ease;
-      z-index: 5;
-      position: relative;
-    }
-    .carousel-button.left {
-      left: 18px;
-    }
-    .carousel-button.right {
-      right: 18px;
-    }
-    .carousel-button:hover {
-      transform: scale(1.15);
-    }
-
-    /* Responsive Styles */
-    @media (max-width: 1100px) {
-      .carousel { max-width: 90vw; }
-    }
-    @media (max-width: 900px) {
-      .main { padding: 1.1rem; }
-      .carousel { height: 410px; }
-    }
-    @media (max-width: 768px) {
-      .sidebar {
-        width: 100%;
-        height: auto;
-        position: relative;
-        flex-direction: row;
-        justify-content: space-around;
-        padding: 1.2rem 0.5rem;
-      }
-      .main {
-        margin-left: 0;
-        margin-top: 92px;
-        padding: 1rem;
-      }
-      .topbar {
-        flex-direction: column;
-        gap: 1rem;
-      }
-      .card-image {
-      width: 96px;
-      height: 96px;
-      border-radius: 50%;
-      overflow: hidden;
-      margin-bottom: 0.6rem;
-      margin-top: 5px !important;
-      position: relative;
-      top: 20px;
-      border: 2px solid #1e3a8a;
-      background: #f1f7ff;
-      display: flex;
-      align-items: center;
-      justify-content: center;
-      box-shadow: 0 4px 10px rgba(60,120,220,0.07);
-      padding:10px;
-    }
-    .card-info ul{
-      display:None;
-    }
-    
-    .carousel-cards{
-      flex-direction: row;
-      justify-content: center;
-      align-items: center;
-      width: 100%;
-      margin:auto;
-    }
-    .card{
-       border : 2px solid #1e3a8a
-
-    }
-
-    }
-    @media (max-width: 550px) {
-      .sidebar { flex-direction: column; padding: 1rem 0.3rem; }
-      .main { margin-top: 70px; }
-      .carousel { height: 320px; }
-      .card { width: 98vw; max-width: 320px; min-width: 170px; height: 300px; box-shadow: 0 8px 24px rgba(0,0,0,0.08); padding: 12px 7px 14px 7px; }
-      .card-image { margin-top: -18px; }
-      .card-info h3 { font-size: 1.08rem; margin: 0.65rem 0; }
-      .card-info p, .card-info ul { font-size: 0.92rem; }
-    }
-    @media (max-width: 400px) {
-      .main { padding: 0.3rem; }
-      .carousel { height: 220px; }
-      .card { height: 185px; }
-    }
-  </style>
-</head>
-<body>
-  <nav class="sidebar">
-    <h1>Drx.MediMate</h1>
-    <a href="/drug-info-page" class="nav-link"><i class="fas fa-pills"></i> Drug Info</a>
-    <a href="/symptom-checker-page" class="nav-link"><i class="fas fa-stethoscope"></i> Symptom Checker</a>
-    <a href="/upload-image-page" class="nav-link"><i class="fas fa-camera"></i> Medicine Image</a>
-    <a href="/account" class="nav-link"><i class="fas fa-user"></i> My Account</a>
-  </nav>
-  <main class="main">
-    <div class="topbar">
-      <div class="welcome">👋 Welcome back, Aditi!</div>
-      <button id="logout" class="logout-btn">Logout</button>
-    </div>
-    <div class="carousel-container">
-      <div class="carousel">
-        <button class="carousel-button left" onclick="prevCard()">&lt;</button>
-        <div class="carousel-cards" id="carouselCards"></div>
-        <button class="carousel-button right" onclick="nextCard()">&gt;</button>
-      </div>
-    </div>
-  </main>
-  <script src="https://www.gstatic.com/firebasejs/10.11.1/firebase-app.js"></script>
-  <script src="https://www.gstatic.com/firebasejs/10.11.1/firebase-auth.js"></script>
-  <script type="module">
-    import { initializeApp } from "https://www.gstatic.com/firebasejs/10.11.1/firebase-app.js";
-    import { getAuth, onAuthStateChanged, signOut } from "https://www.gstatic.com/firebasejs/10.11.1/firebase-auth.js";
-
-    const firebaseConfig = {
-      apiKey: "AIzaSyDa6_47neFJAH-I4i-ZCU0elY4cRmpyotg",
-      authDomain: "aditi-pharmaceutical-assistant.firebaseapp.com",
-      projectId: "aditi-pharmaceutical-assistant",
-      storageBucket: "aditi-pharmaceutical-assistant.appspot.com",
-      messagingSenderId: "241653252150",
-      appId: "1:241653252150:web:ce83fa898dc2f77a669897",
-      measurementId: "G-HMJ6SD9Q9H"
-    };
-
-    const app = initializeApp(firebaseConfig);
-    const auth = getAuth();
-
-    onAuthStateChanged(auth, (user) => {
-      if (!user) window.location.href = "/";
-    });
-
-    document.getElementById("logout").addEventListener("click", () => {
-      signOut(auth).then(() => {
-        localStorage.removeItem("loggedInUserId");
-        window.location.href = "/";
-      });
-    });
-  </script>
-  <script>
-    const cardsData = [
-      {
-        title: 'Drug Information',
-        img: 'https://cdn-icons-png.flaticon.com/512/10434/10434371.png',
-        info: `Look up clinical drug details, including usage, side effects, and all powered by Gemini AI.`,
-        bullets: [
-          'Search both generic and brand medicines',
-          'Get evidence-based insights for patient safety',
-         
-        ]
-      },
-      {
-        title: 'Symptom Checker',
-        img: 'https://cdn-icons-png.flaticon.com/512/7329/7329077.png',
-        info: `Enter symptoms and receive trustworthy suggestions for safe over-the-counter medicines.`,
-        bullets: [
-          'Personalized triaging and recommendations',
-          'Quick access to medical guidance day or night',
-          
-        ]
-      },
-      {
-        title: 'Medicine Image',
-        img: 'https://cdn-icons-png.flaticon.com/512/3210/3210053.png',
-        info: `Upload a clear photo of any medicine to instantly receive its verified composition, usage, and safety details.`,
-        bullets: [
-          'AI-powered image recognition of medicines',
-          'Stay updated on recalls and bans',
-        ]
-      }
-    ];
-
-    let currentIndex = 0;
-
-    function renderCarousel() {
-      const carouselContainer = document.getElementById('carouselCards');
-      carouselContainer.innerHTML = '';
-      cardsData.forEach((card, index) => {
-        const cardDiv = document.createElement('div');
-        cardDiv.classList.add('card');
-        if (index === currentIndex) {
-          cardDiv.classList.add('center');
-        } else if (index === (currentIndex - 1 + cardsData.length) % cardsData.length) {
-          cardDiv.classList.add('left');
-        } else if (index === (currentIndex + 1) % cardsData.length) {
-          cardDiv.classList.add('right');
-        } else {
-          cardDiv.classList.add('hidden');
-        }
-        cardDiv.innerHTML = `
-          <div class="card-image">
-            <img src="${card.img}" alt="${card.title}">
-          </div>
-          <div class="card-info">
-            <h3>${card.title}</h3>
-            <p>${card.info}</p>
-            <ul>
-              ${card.bullets.map(bullet => `<li>${bullet}</li>`).join('')}
-            </ul>
-          </div>
-        `;
-        if (index === currentIndex) {
-          cardDiv.style.cursor = 'pointer';
-          if(index === 0) cardDiv.addEventListener('click', () => window.location.href='drug-info-page');
-          if(index === 1) cardDiv.addEventListener('click', () => window.location.href='symptom-checker-page');
-          if(index === 2) cardDiv.addEventListener('click', () => window.location.href='upload-image-page');
-        }
-        carouselContainer.appendChild(cardDiv);
-      });
-    setTimeout(function () {
-      const cards = document.querySelectorAll('.carousel-cards .card');
-      cards.forEach(function(card) {
-        card.style.transition = 'transform 0.4s ease, opacity 0.4s ease';
-      });
-    }, 50);
-    }
-
-    function nextCard() {
-      currentIndex = (currentIndex + 1) % cardsData.length;
-      renderCarousel();
-    }
-
-    function prevCard() {
-      currentIndex = (currentIndex - 1 + cardsData.length) % cardsData.length;
-      renderCarousel();
-    }
-
-    window.onload = renderCarousel;
-  </script>
-=======
-    <meta charset="UTF-8">
-    <meta name="viewport" content="width=device-width, initial-scale=1.0">
-    <title>Aditi - Pharmaceutical Assistant</title>
-    <style>
-        * {
-            margin: 0;
-            padding: 0;
-            box-sizing: border-box;
-        }
-
-        body {
-            font-family: -apple-system, BlinkMacSystemFont, 'Segoe UI', Roboto, sans-serif;
-            background-color: #f5f7fa;
-            color: #333;
-            line-height: 1.6;
-        }
-
-        /* Header */
-        .header {
-            background: white;
-            border-bottom: 1px solid #e5e7eb;
-            padding: 1rem 0;
-            position: sticky;
-            top: 0;
-            z-index: 100;
-            box-shadow: 0 1px 3px rgba(0, 0, 0, 0.1);
-        }
-
-        .header-content {
-            max-width: 1200px;
-            margin: 0 auto;
-            display: flex;
-            justify-content: space-between;
-            align-items: center;
-            padding: 0 2rem;
-        }
-
-        .logo {
-            font-size: 1.5rem;
-            font-weight: bold;
-            color: #2563eb;
-        }
-
-        /* User Info Section */
-        .user-info {
-            display: flex;
-            align-items: center;
-            gap: 1rem;
-        }
-
-        .user-details {
-            display: flex;
-            flex-direction: column;
-            align-items: flex-end;
-        }
-
-        .user-name {
-            font-weight: 600;
-            color: #1f2937;
-            font-size: 0.9rem;
-        }
-
-        .role-badge {
-            padding: 0.25rem 0.75rem;
-            border-radius: 12px;
-            font-size: 0.75rem;
-            font-weight: 500;
-            text-transform: uppercase;
-            letter-spacing: 0.5px;
-        }
-
-        .role-pharmacist { background: #ddd6fe; color: #7c3aed; }
-        .role-doctor { background: #dcfce7; color: #16a34a; }
-        .role-student { background: #dbeafe; color: #2563eb; }
-        .role-patient { background: #fef3c7; color: #d97706; }
-
-        .logout-btn {
-            background: #dc2626;
-            color: white;
-            border: none;
-            padding: 0.5rem 1rem;
-            border-radius: 6px;
-            cursor: pointer;
-            font-size: 0.9rem;
-            font-weight: 500;
-            transition: background 0.2s ease;
-        }
-
-        .logout-btn:hover {
-            background: #b91c1c;
-        }
-
-        /* Container */
-        .container {
-            max-width: 1200px;
-            margin: 0 auto;
-            padding: 2rem;
-        }
-
-        .dashboard-title {
-            font-size: 2.5rem;
-            color: #1f2937;
-            text-align: center;
-            margin-bottom: 0.5rem;
-            font-weight: 700;
-        }
-
-        .brand-highlight {
-            color: #2563eb;
-        }
-
-        .subtitle {
-            color: #6b7280;
-            font-size: 1.1rem;
-            text-align: center;
-            margin-bottom: 3rem;
-        }
-
-        /* Role-specific welcome message */
-        .role-welcome {
-            background: linear-gradient(135deg, #667eea 0%, #764ba2 100%);
-            color: white;
-            padding: 2rem;
-            border-radius: 16px;
-            margin-bottom: 3rem;
-            text-align: center;
-        }
-
-        .role-welcome h3 {
-            font-size: 1.5rem;
-            margin-bottom: 0.5rem;
-        }
-
-        .role-welcome p {
-            opacity: 0.9;
-            font-size: 1rem;
-        }
-
-        /* Cards Grid */
-        .cards-grid {
-            display: grid;
-            grid-template-columns: repeat(auto-fit, minmax(300px, 1fr));
-            gap: 2rem;
-            margin-bottom: 3rem;
-        }
-
-        .feature-card {
-            background: white;
-            border: 1px solid #e5e7eb;
-            border-radius: 12px;
-            padding: 2rem;
-            text-align: center;
-            cursor: pointer;
-            transition: all 0.2s ease;
-            text-decoration: none;
-            color: inherit;
-            position: relative;
-        }
-
-        .feature-card:hover {
-            transform: translateY(-4px);
-            box-shadow: 0 8px 25px rgba(0, 0, 0, 0.1);
-            border-color: #2563eb;
-        }
-
-        .feature-card.disabled {
-            opacity: 0.5;
-            cursor: not-allowed;
-            pointer-events: none;
-        }
-
-        .card-icon {
-            font-size: 3rem;
-            margin-bottom: 1rem;
-            display: block;
-        }
-
-        .drug-icon { color: #8b5cf6; }
-        .symptom-icon { color: #10b981; }
-        .camera-icon { color: #3b82f6; }
-        .education-icon { color: #f59e0b; }
-        .inventory-icon { color: #ef4444; }
-        .prescription-icon { color: #06b6d4; }
-        .consultation-icon { color: #84cc16; }
-
-        .card-title {
-            font-size: 1.4rem;
-            font-weight: 600;
-            color: #1f2937;
-            margin-bottom: 0.5rem;
-        }
-
-        .card-description {
-            color: #6b7280;
-            font-size: 0.95rem;
-            line-height: 1.6;
-        }
-
-        .access-badge {
-            position: absolute;
-            top: 1rem;
-            right: 1rem;
-            padding: 0.25rem 0.5rem;
-            border-radius: 4px;
-            font-size: 0.7rem;
-            font-weight: 500;
-            text-transform: uppercase;
-        }
-
-        .access-allowed {
-            background: #dcfce7;
-            color: #16a34a;
-        }
-
-        .access-restricted {
-            background: #fee2e2;
-            color: #dc2626;
-        }
-
-        /* Loading State */
-        .loading {
-            display: flex;
-            justify-content: center;
-            align-items: center;
-            height: 50vh;
-            flex-direction: column;
-            gap: 1rem;
-        }
-
-        .spinner {
-            width: 40px;
-            height: 40px;
-            border: 4px solid #e5e7eb;
-            border-top: 4px solid #2563eb;
-            border-radius: 50%;
-            animation: spin 1s linear infinite;
-        }
-
-        @keyframes spin {
-            0% { transform: rotate(0deg); }
-            100% { transform: rotate(360deg); }
-        }
-
-        /* Hidden content shown after auth */
-        #dashboardContent {
-            opacity: 0;
-            transition: opacity 0.5s ease;
-        }
-
-        #dashboardContent.show {
-            opacity: 1;
-        }
-
-        /* Quick Actions */
-        .quick-actions {
-            background: white;
-            border-radius: 12px;
-            padding: 2rem;
-            margin-bottom: 2rem;
-            border: 1px solid #e5e7eb;
-        }
-
-        .quick-actions h3 {
-            margin-bottom: 1rem;
-            color: #1f2937;
-        }
-
-        .action-buttons {
-            display: flex;
-            gap: 1rem;
-            flex-wrap: wrap;
-        }
-
-        .action-btn {
-            padding: 0.75rem 1.5rem;
-            border: 1px solid #d1d5db;
-            border-radius: 8px;
-            background: white;
-            color: #374151;
-            text-decoration: none;
-            font-weight: 500;
-            transition: all 0.2s ease;
-        }
-
-        .action-btn:hover {
-            background: #f9fafb;
-            border-color: #2563eb;
-            color: #2563eb;
-        }
-
-        /* Dashboard Navigation Button */
-        .dashboard-nav-btn {
-            background: #2563eb;
-            color: white;
-            padding: 1rem 2rem;
-            border: none;
-            border-radius: 8px;
-            font-size: 1rem;
-            font-weight: 600;
-            cursor: pointer;
-            transition: background 0.2s ease;
-            text-decoration: none;
-            display: inline-block;
-            margin: 1rem auto;
-        }
-
-        .dashboard-nav-btn:hover {
-            background: #1d4ed8;
-            color: white;
-        }
-
-        /* Role Selection Modal for Google Users */
-        .role-modal-overlay {
-            position: fixed;
-            top: 0;
-            left: 0;
-            right: 0;
-            bottom: 0;
-            background: rgba(0, 0, 0, 0.5);
-            display: flex;
-            align-items: center;
-            justify-content: center;
-            z-index: 1000;
-            animation: fadeIn 0.3s ease-out;
-        }
-
-        .role-modal {
-            background: white;
-            padding: 2rem;
-            border-radius: 16px;
-            max-width: 500px;
-            width: 90%;
-            max-height: 90vh;
-            overflow-y: auto;
-            text-align: center;
-            box-shadow: 0 20px 60px rgba(0, 0, 0, 0.3);
-        }
-
-        .role-modal h3 {
-            margin: 0 0 0.5rem 0;
-            color: #1f2937;
-            font-size: 1.5rem;
-            font-weight: 700;
-        }
-
-        .role-modal p {
-            margin: 0 0 2rem 0;
-            color: #6b7280;
-        }
-
-        .role-modal .cards-grid {
-            grid-template-columns: repeat(2, 1fr);
-            gap: 1rem;
-            margin-bottom: 2rem;
-        }
-
-        .role-modal .feature-card {
-            padding: 1.5rem 1rem;
-            cursor: pointer;
-            transition: all 0.2s ease;
-        }
-
-        .role-modal .feature-card:hover {
-            transform: translateY(-2px);
-            border-color: #2563eb;
-        }
-
-        .role-modal .feature-card.selected {
-            border-color: #2563eb;
-            background: #f0f9ff;
-        }
-
-        .role-modal .card-icon {
-            font-size: 2rem;
-            margin-bottom: 0.5rem;
-        }
-
-        .role-modal .card-title {
-            font-size: 1rem;
-            margin-bottom: 0.25rem;
-        }
-
-        .role-modal .card-description {
-            font-size: 0.8rem;
-        }
-
-        .role-confirm-btn {
-            background: #2563eb;
-            color: white;
-            border: none;
-            padding: 0.75rem 2rem;
-            border-radius: 8px;
-            cursor: pointer;
-            font-size: 1rem;
-            font-weight: 500;
-            transition: background 0.2s ease;
-        }
-
-        .role-confirm-btn:hover:not(:disabled) {
-            background: #1d4ed8;
-        }
-
-        .role-confirm-btn:disabled {
-            background: #9ca3af;
-            cursor: not-allowed;
-        }
-
-        @keyframes fadeIn {
-            from { opacity: 0; }
-            to { opacity: 1; }
-        }
-
-        /* Responsive */
-        @media (max-width: 768px) {
-            .header-content {
-                padding: 0 1rem;
-            }
-            
-            .container {
-                padding: 1rem;
-            }
-            
-            .dashboard-title {
-                font-size: 2rem;
-            }
-            
-            .cards-grid {
-                grid-template-columns: 1fr;
-                gap: 1.5rem;
-            }
-
-            .user-details {
-                display: none;
-            }
-
-            .action-buttons {
-                justify-content: center;
-            }
-
-            .role-modal .cards-grid {
-                grid-template-columns: 1fr;
-            }
-        }
-    </style>
-</head>
-<body>
-    <!-- Loading State -->
-    <div id="loadingState" class="loading">
-        <div class="spinner"></div>
-        <p>Loading your dashboard...</p>
-    </div>
-
-    <!-- Header -->
-    <div class="header" style="display: none;" id="mainHeader">
-        <div class="header-content">
-            <div class="logo">🏥 Aditi</div>
-            <div class="user-info">
-                <div class="user-details">
-                    <span class="user-name" id="userName">Loading...</span>
-                    <span class="role-badge" id="userRole">...</span>
-                </div>
-                <button id="logout" class="logout-btn">Logout</button>
-            </div>
-        </div>
-    </div>
-
-    <!-- Main Container -->
-    <div class="container" id="dashboardContent" style="display: none;">
-        <!-- Role-specific welcome message -->
-        <div class="role-welcome" id="roleWelcome">
-            <h3 id="welcomeTitle">Welcome!</h3>
-            <p id="welcomeMessage">Loading your personalized dashboard...</p>
-        </div>
-
-        <h2 class="dashboard-title">Welcome to <span class="brand-highlight">Drx.MediMate</span></h2>
-        <p class="subtitle" id="dashboardSubtitle">Your intelligent pharmaceutical assistant</p>
-        
-        <!-- Navigation to Role-Specific Dashboard -->
-        <div style="text-align: center; margin-bottom: 2rem;">
-            <a href="#" class="dashboard-nav-btn" id="roleDashboardBtn">
-                Go to My Dashboard
-            </a>
-        </div>
-
-        <!-- Quick Actions (Role-specific) -->
-        <div class="quick-actions" id="quickActions">
-            <h3>Quick Actions</h3>
-            <div class="action-buttons" id="actionButtons">
-                <!-- Dynamic buttons based on role -->
-            </div>
-        </div>
-
-        <!-- Feature Cards -->
-        <div class="cards-grid" id="featureCards">
-            <!-- Cards will be populated based on user role -->
-        </div>
-    </div>
-
-    <script type="module">
-        import { initializeApp } from "https://www.gstatic.com/firebasejs/10.11.1/firebase-app.js";
-        import { 
-            getAuth, 
-            onAuthStateChanged, 
-            signOut 
-        } from "https://www.gstatic.com/firebasejs/10.11.1/firebase-auth.js";
-        import {
-            getFirestore,
-            doc,
-            getDoc,
-            setDoc
-        } from "https://www.gstatic.com/firebasejs/10.11.1/firebase-firestore.js";
-
-        const firebaseConfig = {
-            apiKey: "AIzaSyDa6_47neFJAH-I4i-ZCU0elY4cRmpyotg",
-            authDomain: "aditi-pharmaceutical-assistant.firebaseapp.com",
-            projectId: "aditi-pharmaceutical-assistant",
-            storageBucket: "aditi-pharmaceutical-assistant.appspot.com",
-            messagingSenderId: "241653252150",
-            appId: "1:241653252150:web:ce83fa898dc2f77a669897",
-            measurementId: "G-HMJ6SD9Q9H"
-        };
-
-        const app = initializeApp(firebaseConfig);
-        const auth = getAuth();
-        const db = getFirestore();
-
-        // Role-based dashboard routes
-        const ROLE_DASHBOARDS = {
-            pharmacist: 'pharmacist-dashboard.html',
-            doctor: 'doctor-dashboard.html',
-            student: 'student-dashboard.html',
-            patient: 'patient-dashboard.html'
-        };
-
-        // Role-based features configuration
-        const ROLE_FEATURES = {
-            pharmacist: {
-                welcome: {
-                    title: "Welcome, Pharmacist!",
-                    message: "Manage your pharmacy operations with AI-powered tools"
-                },
-                subtitle: "Professional pharmacy management tools",
-                quickActions: [
-                    { text: "View Inventory", href: "inventory-management" },
-                    { text: "Process Prescriptions", href: "prescription-processing" },
-                    { text: "Generate Reports", href: "reports" }
-                ],
-                features: [
-                    {
-                        href: "drug-info-page",
-                        icon: "💊",
-                        iconClass: "drug-icon",
-                        title: "Drug Information",
-                        description: "Look up clinical drug info powered by Gemini AI.",
-                        allowed: true
-                    },
-                    {
-                        href: "inventory-management",
-                        icon: "📦",
-                        iconClass: "inventory-icon",
-                        title: "Inventory Management",
-                        description: "Track stock levels, expiry dates, and manage suppliers.",
-                        allowed: true
-                    },
-                    {
-                        href: "prescription-processing",
-                        icon: "📋",
-                        iconClass: "prescription-icon",
-                        title: "Prescription Processing",
-                        description: "Verify and process patient prescriptions efficiently.",
-                        allowed: true
-                    },
-                    {
-                        href: "upload-image-page",
-                        icon: "📷",
-                        iconClass: "camera-icon",
-                        title: "Medicine Image",
-                        description: "Upload a medicine photo to get full details.",
-                        allowed: true
-                    }
-                ]
-            },
-            doctor: {
-                welcome: {
-                    title: "Welcome, Doctor!",
-                    message: "Enhance your practice with intelligent diagnostic tools"
-                },
-                subtitle: "Advanced clinical decision support",
-                quickActions: [
-                    { text: "Patient Records", href: "patient-records" },
-                    { text: "Write Prescription", href: "prescribe" },
-                    { text: "Drug Interactions", href: "drug-interactions" }
-                ],
-                features: [
-                    {
-                        href: "drug-info-page",
-                        icon: "💊",
-                        iconClass: "drug-icon",
-                        title: "Drug Information",
-                        description: "Look up clinical drug info powered by Gemini AI.",
-                        allowed: true
-                    },
-                    {
-                        href: "symptom-checker-page",
-                        icon: "🩺",
-                        iconClass: "symptom-icon",
-                        title: "Symptom Checker",
-                        description: "AI-powered symptom analysis and differential diagnosis.",
-                        allowed: true
-                    },
-                    {
-                        href: "consultation-tools",
-                        icon: "👨‍⚕️",
-                        iconClass: "consultation-icon",
-                        title: "Consultation Tools",
-                        description: "Digital tools to enhance patient consultations.",
-                        allowed: true
-                    },
-                    {
-                        href: "upload-image-page",
-                        icon: "📷",
-                        iconClass: "camera-icon",
-                        title: "Medicine Image",
-                        description: "Upload a medicine photo to get full details.",
-                        allowed: true
-                    }
-                ]
-            },
-            student: {
-                welcome: {
-                    title: "Welcome, Student!",
-                    message: "Learn and explore pharmaceutical knowledge"
-                },
-                subtitle: "Educational resources and learning tools",
-                quickActions: [
-                    { text: "Study Materials", href: "study-materials" },
-                    { text: "Practice Tests", href: "practice-tests" },
-                    { text: "Drug Flashcards", href: "flashcards" }
-                ],
-                features: [
-                    {
-                        href: "drug-info-page",
-                        icon: "💊",
-                        iconClass: "drug-icon",
-                        title: "Drug Information",
-                        description: "Learn about medications with detailed explanations.",
-                        allowed: true
-                    },
-                    {
-                        href: "educational-resources",
-                        icon: "📚",
-                        iconClass: "education-icon",
-                        title: "Educational Resources",
-                        description: "Access curated learning materials and references.",
-                        allowed: true
-                    },
-                    {
-                        href: "symptom-checker-page",
-                        icon: "🩺",
-                        iconClass: "symptom-icon",
-                        title: "Symptom Checker",
-                        description: "Learn symptom-drug relationships (educational only).",
-                        allowed: true
-                    },
-                    {
-                        href: "#",
-                        icon: "📋",
-                        iconClass: "prescription-icon",
-                        title: "Prescription Writing",
-                        description: "Advanced feature - Available after graduation.",
-                        allowed: false
-                    }
-                ]
-            },
-            patient: {
-                welcome: {
-                    title: "Welcome, Patient!",
-                    message: "Manage your health and medications safely"
-                },
-                subtitle: "Personal health management tools",
-                quickActions: [
-                    { text: "My Medications", href: "my-medications" },
-                    { text: "Health Records", href: "health-records" },
-                    { text: "Find Pharmacy", href: "pharmacy-locator" }
-                ],
-                features: [
-                    {
-                        href: "symptom-checker-page",
-                        icon: "🩺",
-                        iconClass: "symptom-icon",
-                        title: "Symptom Checker",
-                        description: "Get suggestions for safe OTC medications.",
-                        allowed: true
-                    },
-                    {
-                        href: "medication-tracker",
-                        icon: "⏰",
-                        iconClass: "drug-icon",
-                        title: "Medication Tracker",
-                        description: "Track your medications and set reminders.",
-                        allowed: true
-                    },
-                    {
-                        href: "upload-image-page",
-                        icon: "📷",
-                        iconClass: "camera-icon",
-                        title: "Medicine Image",
-                        description: "Identify your medications by photo.",
-                        allowed: true
-                    },
-                    {
-                        href: "#",
-                        icon: "💊",
-                        iconClass: "drug-icon",
-                        title: "Clinical Drug Info",
-                        description: "Professional feature - Consult your doctor.",
-                        allowed: false
-                    }
-                ]
-            }
-        };
-
-        // Show role selection modal for Google users without role
-        function showRoleSelectionModal(user) {
-            return new Promise((resolve) => {
-                const modal = document.createElement('div');
-                modal.className = 'role-modal-overlay';
-                modal.innerHTML = `
-                    <div class="role-modal">
-                        <h3>Complete Your Profile</h3>
-                        <p>Please select your role to personalize your experience:</p>
-                        <div class="cards-grid">
-                            <div class="feature-card" data-role="pharmacist">
-                                <div class="card-icon drug-icon">💊</div>
-                                <h5 class="card-title">Pharmacist</h5>
-                                <p class="card-description">Manage prescriptions and inventory</p>
-                            </div>
-                            <div class="feature-card" data-role="doctor">
-                                <div class="card-icon symptom-icon">🩺</div>
-                                <h5 class="card-title">Doctor</h5>
-                                <p class="card-description">Prescribe medications and patient care</p>
-                            </div>
-                            <div class="feature-card" data-role="student">
-                                <div class="card-icon education-icon">📚</div>
-                                <h5 class="card-title">Student</h5>
-                                <p class="card-description">Learn and access educational resources</p>
-                            </div>
-                            <div class="feature-card" data-role="patient">
-                                <div class="card-icon camera-icon">👤</div>
-                                <h5 class="card-title">Patient</h5>
-                                <p class="card-description">Track medications and health records</p>
-                            </div>
-                        </div>
-                        <button class="role-confirm-btn" disabled>Continue</button>
-                    </div>
-                `;
-                
-                document.body.appendChild(modal);
-                
-                let selectedRole = null;
-                const confirmBtn = modal.querySelector('.role-confirm-btn');
-                
-                // Handle role selection
-                modal.querySelectorAll('.feature-card').forEach(card => {
-                    card.addEventListener('click', () => {
-                        modal.querySelectorAll('.feature-card').forEach(c => c.classList.remove('selected'));
-                        card.classList.add('selected');
-                        selectedRole = card.dataset.role;
-                        confirmBtn.disabled = false;
-                    });
-                });
-                
-                // Handle confirmation
-                confirmBtn.addEventListener('click', async () => {
-                    if (selectedRole) {
-                        try {
-                            const nameParts = user.displayName ? user.displayName.split(' ') : ["", ""];
-                            
-                            const userData = {
-                                email: user.email,
-                                firstName: nameParts[0] || "User",
-                                lastName: nameParts.slice(1).join(' ') || "",
-                                role: selectedRole,
-                                createdAt: new Date().toISOString(),
-                                emailVerified: true
-                            };
-                            
-                            await setDoc(doc(db, "users", user.uid), userData);
-                            document.body.removeChild(modal);
-                            resolve(userData);
-                        } catch (error) {
-                            console.error("Error saving user role:", error);
-                            alert("Error saving your role. Please try again.");
-                        }
-                    }
-                });
-            });
-        }
-
-        function populateDashboard(userData) {
-            const role = userData.role;
-            const config = ROLE_FEATURES[role];
-            
-            if (!config) {
-                console.error('Unknown role:', role);
-                userData.role = 'patient';
-                populateDashboard(userData);
-                return;
-            }
-
-            // Update user info
-            document.getElementById('userName').textContent = `${userData.firstName} ${userData.lastName}`;
-            const roleElement = document.getElementById('userRole');
-            roleElement.textContent = role.charAt(0).toUpperCase() + role.slice(1);
-            roleElement.className = `role-badge role-${role}`;
-
-            // Update welcome message
-            document.getElementById('welcomeTitle').textContent = config.welcome.title;
-            document.getElementById('welcomeMessage').textContent = config.welcome.message;
-            document.getElementById('dashboardSubtitle').textContent = config.subtitle;
-
-            // Set up role dashboard navigation
-            const roleDashboardBtn = document.getElementById('roleDashboardBtn');
-            const dashboardRoute = ROLE_DASHBOARDS[role];
-            if (dashboardRoute) {
-                roleDashboardBtn.href = dashboardRoute;
-                roleDashboardBtn.textContent = `Go to ${role.charAt(0).toUpperCase() + role.slice(1)} Dashboard`;
-            }
-
-            // Populate quick actions
-            const actionButtons = document.getElementById('actionButtons');
-            actionButtons.innerHTML = config.quickActions.map(action => 
-                `<a href="${action.href}" class="action-btn">${action.text}</a>`
-            ).join('');
-
-            // Populate feature cards
-            const featureCards = document.getElementById('featureCards');
-            featureCards.innerHTML = config.features.map(feature => `
-                <a href="${feature.href}" class="feature-card ${!feature.allowed ? 'disabled' : ''}">
-                    <div class="access-badge ${feature.allowed ? 'access-allowed' : 'access-restricted'}">
-                        ${feature.allowed ? 'Available' : 'Restricted'}
-                    </div>
-                    <div class="card-icon ${feature.iconClass}">${feature.icon}</div>
-                    <h5 class="card-title">${feature.title}</h5>
-                    <p class="card-description">${feature.description}</p>
-                </a>
-            `).join('');
-
-            // Show the dashboard
-            document.getElementById('loadingState').style.display = 'none';
-            document.getElementById('mainHeader').style.display = 'block';
-            document.getElementById('dashboardContent').style.display = 'block';
-            setTimeout(() => {
-                document.getElementById('dashboardContent').classList.add('show');
-            }, 100);
-        }
-
-        async function verifyUserAndLoadDashboard(user) {
-            try {
-                const userDoc = await getDoc(doc(db, "users", user.uid));
-                let userData;
-                
-                if (!userDoc.exists()) {
-                    userData = await showRoleSelectionModal(user);
-                } else {
-                    userData = userDoc.data();
-                    
-                    if (!userData.role) {
-                        userData = await showRoleSelectionModal(user);
-                    }
-                }
-                
-                // Store user data for other scripts
-                localStorage.setItem('loggedInUserId', user.uid);
-                localStorage.setItem('userRole', userData.role);
-                localStorage.setItem('userData', JSON.stringify(userData));
-                
-                populateDashboard(userData);
-                
-            } catch (error) {
-                console.error('Error loading user data:', error);
-                setTimeout(() => {
-                    window.location.href = "sisu.html";
-                }, 3000);
-            }
-        }
-
-        // Authentication state observer
-        onAuthStateChanged(auth, (user) => {
-            if (user && user.emailVerified) {
-                verifyUserAndLoadDashboard(user);
-            } else if (user && !user.emailVerified) {
-                document.getElementById('loadingState').innerHTML = `
-                    <div class="spinner"></div>
-                    <p>Please verify your email before continuing...</p>
-                    <button onclick="window.location.href='sisu.html'" style="margin-top: 1rem; padding: 0.5rem 1rem; background: #2563eb; color: white; border: none; border-radius: 6px; cursor: pointer;">Back to Login</button>
-                `;
-            } else {
-                window.location.href = "sisu.html";
-            }
-        });
-
-        // Logout functionality
-        document.addEventListener('DOMContentLoaded', function() {
-            const logoutBtn = document.getElementById('logout');
-            if (logoutBtn) {
-                logoutBtn.addEventListener('click', async () => {
-                    try {
-                        await signOut(auth);
-                        localStorage.clear();
-                        window.location.href = "sisu.html";
-                    } catch (error) {
-                        console.error("Logout error:", error);
-                    }
-                });
-            }
-        });
-
-        // Handle role-specific navigation
-        document.addEventListener('click', function(e) {
-            const featureCard = e.target.closest('.feature-card');
-            if (featureCard && featureCard.classList.contains('disabled')) {
-                e.preventDefault();
-                alert('This feature is not available for your role. Please contact support if you need access.');
-            }
-        });
-
-        // Export utilities for compatibility
-        window.DashboardAuth = {
-            getCurrentUser: () => auth.currentUser,
-            getUserData: () => JSON.parse(localStorage.getItem('userData') || '{}'),
-            getUserRole: () => localStorage.getItem('userRole'),
-            hasPermission: (permission) => {
-                const role = localStorage.getItem('userRole');
-                const permissions = {
-                    pharmacist: ['inventory', 'prescriptions', 'reports', 'patients'],
-                    doctor: ['prescriptions', 'patients', 'reports', 'consultations'],
-                    student: ['learning', 'resources', 'progress', 'assignments'],
-                    patient: ['profile', 'medications', 'history', 'appointments']
-                };
-                return permissions[role]?.includes(permission) || false;
-            }
-        };
-
-        // Security: Clear sensitive data on page unload
-        window.addEventListener('beforeunload', () => {
-            if (window.userData) {
-                window.userData = null;
-            }
-        });
-    </script>
->>>>>>> d1e74301
-</body>
-</html>
+<!DOCTYPE html>
+<html lang="en">
+<head>
+
+  <meta charset="UTF-8" />
+  <meta name="viewport" content="width=device-width, initial-scale=1.0" />
+  <link href="https://fonts.googleapis.com/css2?family=Inter:wght@400;600;700&display=swap" rel="stylesheet">
+  <link rel="stylesheet" href="https://cdnjs.cloudflare.com/ajax/libs/font-awesome/6.4.0/css/all.min.css"/>
+   <title>Aditi - Pharmaceutical Assistant</title>
+    <style>
+        * {
+            margin: 0;
+            padding: 0;
+            box-sizing: border-box;
+        }
+        .sidebar {
+      position: fixed;
+      top: 0;
+      left: 0;
+      height: 100vh;
+      width: 240px;
+      background: #1e3a8a;
+      color: white;
+      display: flex;
+      flex-direction: column;
+      padding: 2rem 1rem;
+      z-index: 1000;
+    }
+
+    .sidebar h1 {
+      font-size: 1.5rem;
+      margin-bottom: 2rem;
+      text-align: center;
+      color: #93c5fd;
+    }
+
+    .nav-link {
+      display: flex;
+      align-items: center;
+      gap: 1rem;
+      padding: 0.8rem 1rem;
+      color: white;
+      text-decoration: none;
+      border-radius: 8px;
+      transition: background 0.3s;
+    }
+    .nav-link:hover {
+      background: #2563eb;
+    }
+
+    .main {
+      margin-left: 240px;
+      padding: 2rem;
+      min-height: 100vh;
+      transition: margin-left 0.4s;
+    }
+
+    .topbar {
+      display: flex;
+      justify-content: space-between;
+      align-items: center;
+      background: white;
+      padding: 1rem 2rem;
+      box-shadow: 0 4px 6px rgba(0,0,0,0.05);
+      border-radius: 12px;
+    }
+
+    .welcome {
+      font-size: 1.6rem;
+      font-weight: 600;
+    }
+
+    .logout-btn {
+      background: #ef4444;
+      color: white;
+      border: none;
+      padding: 0.5rem 1rem;
+      border-radius: 8px;
+      cursor: pointer;
+      font-weight: 600;
+      transition: background 0.3s;
+    }
+    .logout-btn:hover {
+      background: #dc2626;
+    }
+
+    .carousel-container {
+      margin-top: 3rem;
+      display: flex;
+      justify-content: center;
+      align-items: center;
+      width: 100%;
+    }
+    .carousel {
+      position: relative;
+      width: 100%;
+      max-width: 1000px;
+      display: flex;
+      align-items: center;
+      justify-content: center;
+      height: 450px;
+      overflow: hidden;
+    }
+    .carousel-cards {
+      position: relative;
+      display: flex;
+      justify-content: center;
+      align-items: center;
+      width: 100%;
+      transition: transform 0.5s ease;
+    }
+    .card {
+      width: 260px;
+      height: 370px;
+      background-color: white;
+      border-radius: 16px;
+      box-shadow: 0 10px 30px rgba(0, 0, 0, 0.05);
+      margin: 0 10px;
+      position: absolute;
+      transition: transform 0.4s ease, opacity 0.4s ease;
+      display: flex;
+      flex-direction: column;
+      align-items: center;
+      justify-content: flex-start;
+      text-align: center;
+      padding: 24px 20px 20px 20px;
+      border: 2px solid #1e3a8a;
+    }
+    .card.center {
+      transform: translateX(0) scale(1.1);
+      z-index: 2;
+      opacity: 1;
+    }
+    .card.left {
+      transform: translateX(-120%) scale(0.9);
+      opacity: 0.6;
+      z-index: 1;
+    }
+    .card.right {
+      transform: translateX(120%) scale(0.9);
+      opacity: 0.6;
+      z-index: 1;
+    }
+    .card.hidden {
+      display: none;
+    }
+
+    /* Card image circle - shifted up */
+    .card-image {
+      width: 96px;
+      height: 96px;
+      border-radius: 50%;
+      overflow: hidden;
+      margin-bottom: 0.6rem;
+      margin-top: -20px;
+      border: 2px solid #1e3a8a;
+      background: #f1f7ff;
+      display: flex;
+      align-items: center;
+      justify-content: center;
+      box-shadow: 0 4px 10px rgba(60,120,220,0.07);
+    }
+    .card-image img {
+      width: 100%;
+      height: 100%;
+      object-fit: cover;
+    }
+    /* Card content */
+    .card-info h3 {
+      font-size: 1.25rem;
+      margin: 0.8rem 0 0.4rem 0;
+      color: #111827;
+      font-weight: 700;
+    }
+    .card-info p {
+      font-size: 1rem;
+      color: #475569;
+      margin-top: 0;
+      margin-bottom: 0.6rem;
+    }
+    .card-info ul {
+      margin: 0.3rem 0 0 0;
+      padding-left: 1.2rem;
+      color: #64748b;
+      font-size: 0.95rem;
+      text-align: left;
+    }
+    .card-info ul li {
+      margin-bottom: 0.4rem;
+      list-style-type: disc;
+    }
+    /* Carousel arrows (responsive) */
+    .carousel-button {
+      font-size: 2rem;
+      background: transparent;
+      border: none;
+      cursor: pointer;
+      color: #2563eb;
+      transition: transform 0.2s ease;
+      z-index: 5;
+      position: relative;
+    }
+    .carousel-button.left {
+      left: 18px;
+    }
+    .carousel-button.right {
+      right: 18px;
+    }
+    .carousel-button:hover {
+      transform: scale(1.15);
+    }
+
+    /* Responsive Styles */
+    @media (max-width: 1100px) {
+      .carousel { max-width: 90vw; }
+    }
+    @media (max-width: 900px) {
+      .main { padding: 1.1rem; }
+      .carousel { height: 410px; }
+    }
+    @media (max-width: 768px) {
+      .sidebar {
+        width: 100%;
+        height: auto;
+        position: relative;
+        flex-direction: row;
+        justify-content: space-around;
+        padding: 1.2rem 0.5rem;
+      }
+      .main {
+        margin-left: 0;
+        margin-top: 92px;
+        padding: 1rem;
+      }
+      .topbar {
+        flex-direction: column;
+        gap: 1rem;
+      }
+      .card-image {
+      width: 96px;
+      height: 96px;
+      border-radius: 50%;
+      overflow: hidden;
+      margin-bottom: 0.6rem;
+      margin-top: 5px !important;
+      position: relative;
+      top: 20px;
+      border: 2px solid #1e3a8a;
+      background: #f1f7ff;
+      display: flex;
+      align-items: center;
+      justify-content: center;
+      box-shadow: 0 4px 10px rgba(60,120,220,0.07);
+      padding:10px;
+    }
+    .card-info ul{
+      display:None;
+    }
+    
+    .carousel-cards{
+      flex-direction: row;
+      justify-content: center;
+      align-items: center;
+      width: 100%;
+      margin:auto;
+    }
+    .card{
+       border : 2px solid #1e3a8a
+
+    }
+
+    }
+    @media (max-width: 550px) {
+      .sidebar { flex-direction: column; padding: 1rem 0.3rem; }
+      .main { margin-top: 70px; }
+      .carousel { height: 320px; }
+      .card { width: 98vw; max-width: 320px; min-width: 170px; height: 300px; box-shadow: 0 8px 24px rgba(0,0,0,0.08); padding: 12px 7px 14px 7px; }
+      .card-image { margin-top: -18px; }
+      .card-info h3 { font-size: 1.08rem; margin: 0.65rem 0; }
+      .card-info p, .card-info ul { font-size: 0.92rem; }
+    }
+    @media (max-width: 400px) {
+      .main { padding: 0.3rem; }
+      .carousel { height: 220px; }
+      .card { height: 185px; }
+    }
+        body {
+            font-family: -apple-system, BlinkMacSystemFont, 'Segoe UI', Roboto, sans-serif;
+            background-color: #f5f7fa;
+            color: #333;
+            line-height: 1.6;
+        }
+
+        /* Header */
+        .header {
+            background: white;
+            border-bottom: 1px solid #e5e7eb;
+            padding: 1rem 0;
+            position: sticky;
+            top: 0;
+            z-index: 100;
+            box-shadow: 0 1px 3px rgba(0, 0, 0, 0.1);
+        }
+
+        .header-content {
+            max-width: 1200px;
+            margin: 0 auto;
+            display: flex;
+            justify-content: space-between;
+            align-items: center;
+            padding: 0 2rem;
+        }
+
+        .logo {
+            font-size: 1.5rem;
+            font-weight: bold;
+            color: #2563eb;
+        }
+
+        /* User Info Section */
+        .user-info {
+            display: flex;
+            align-items: center;
+            gap: 1rem;
+        }
+
+        .user-details {
+            display: flex;
+            flex-direction: column;
+            align-items: flex-end;
+        }
+
+        .user-name {
+            font-weight: 600;
+            color: #1f2937;
+            font-size: 0.9rem;
+        }
+
+        .role-badge {
+            padding: 0.25rem 0.75rem;
+            border-radius: 12px;
+            font-size: 0.75rem;
+            font-weight: 500;
+            text-transform: uppercase;
+            letter-spacing: 0.5px;
+        }
+
+        .role-pharmacist { background: #ddd6fe; color: #7c3aed; }
+        .role-doctor { background: #dcfce7; color: #16a34a; }
+        .role-student { background: #dbeafe; color: #2563eb; }
+        .role-patient { background: #fef3c7; color: #d97706; }
+
+        .logout-btn {
+            background: #dc2626;
+            color: white;
+            border: none;
+            padding: 0.5rem 1rem;
+            border-radius: 6px;
+            cursor: pointer;
+            font-size: 0.9rem;
+            font-weight: 500;
+            transition: background 0.2s ease;
+        }
+
+        .logout-btn:hover {
+            background: #b91c1c;
+        }
+
+        /* Container */
+        .container {
+            max-width: 1200px;
+            margin: 0 auto;
+            padding: 2rem;
+        }
+
+        .dashboard-title {
+            font-size: 2.5rem;
+            color: #1f2937;
+            text-align: center;
+            margin-bottom: 0.5rem;
+            font-weight: 700;
+        }
+
+        .brand-highlight {
+            color: #2563eb;
+        }
+
+        .subtitle {
+            color: #6b7280;
+            font-size: 1.1rem;
+            text-align: center;
+            margin-bottom: 3rem;
+        }
+
+        /* Role-specific welcome message */
+        .role-welcome {
+            background: linear-gradient(135deg, #667eea 0%, #764ba2 100%);
+            color: white;
+            padding: 2rem;
+            border-radius: 16px;
+            margin-bottom: 3rem;
+            text-align: center;
+        }
+
+        .role-welcome h3 {
+            font-size: 1.5rem;
+            margin-bottom: 0.5rem;
+        }
+
+        .role-welcome p {
+            opacity: 0.9;
+            font-size: 1rem;
+        }
+
+        /* Cards Grid */
+        .cards-grid {
+            display: grid;
+            grid-template-columns: repeat(auto-fit, minmax(300px, 1fr));
+            gap: 2rem;
+            margin-bottom: 3rem;
+        }
+
+        .feature-card {
+            background: white;
+            border: 1px solid #e5e7eb;
+            border-radius: 12px;
+            padding: 2rem;
+            text-align: center;
+            cursor: pointer;
+            transition: all 0.2s ease;
+            text-decoration: none;
+            color: inherit;
+            position: relative;
+        }
+
+        .feature-card:hover {
+            transform: translateY(-4px);
+            box-shadow: 0 8px 25px rgba(0, 0, 0, 0.1);
+            border-color: #2563eb;
+        }
+
+        .feature-card.disabled {
+            opacity: 0.5;
+            cursor: not-allowed;
+            pointer-events: none;
+        }
+
+        .card-icon {
+            font-size: 3rem;
+            margin-bottom: 1rem;
+            display: block;
+        }
+
+        .drug-icon { color: #8b5cf6; }
+        .symptom-icon { color: #10b981; }
+        .camera-icon { color: #3b82f6; }
+        .education-icon { color: #f59e0b; }
+        .inventory-icon { color: #ef4444; }
+        .prescription-icon { color: #06b6d4; }
+        .consultation-icon { color: #84cc16; }
+
+        .card-title {
+            font-size: 1.4rem;
+            font-weight: 600;
+            color: #1f2937;
+            margin-bottom: 0.5rem;
+        }
+
+        .card-description {
+            color: #6b7280;
+            font-size: 0.95rem;
+            line-height: 1.6;
+        }
+
+        .access-badge {
+            position: absolute;
+            top: 1rem;
+            right: 1rem;
+            padding: 0.25rem 0.5rem;
+            border-radius: 4px;
+            font-size: 0.7rem;
+            font-weight: 500;
+            text-transform: uppercase;
+        }
+
+        .access-allowed {
+            background: #dcfce7;
+            color: #16a34a;
+        }
+
+        .access-restricted {
+            background: #fee2e2;
+            color: #dc2626;
+        }
+
+        /* Loading State */
+        .loading {
+            display: flex;
+            justify-content: center;
+            align-items: center;
+            height: 50vh;
+            flex-direction: column;
+            gap: 1rem;
+        }
+
+        .spinner {
+            width: 40px;
+            height: 40px;
+            border: 4px solid #e5e7eb;
+            border-top: 4px solid #2563eb;
+            border-radius: 50%;
+            animation: spin 1s linear infinite;
+        }
+
+        @keyframes spin {
+            0% { transform: rotate(0deg); }
+            100% { transform: rotate(360deg); }
+        }
+
+        /* Hidden content shown after auth */
+        #dashboardContent {
+            opacity: 0;
+            transition: opacity 0.5s ease;
+        }
+
+        #dashboardContent.show {
+            opacity: 1;
+        }
+
+        /* Quick Actions */
+        .quick-actions {
+            background: white;
+            border-radius: 12px;
+            padding: 2rem;
+            margin-bottom: 2rem;
+            border: 1px solid #e5e7eb;
+        }
+
+        .quick-actions h3 {
+            margin-bottom: 1rem;
+            color: #1f2937;
+        }
+
+        .action-buttons {
+            display: flex;
+            gap: 1rem;
+            flex-wrap: wrap;
+        }
+
+        .action-btn {
+            padding: 0.75rem 1.5rem;
+            border: 1px solid #d1d5db;
+            border-radius: 8px;
+            background: white;
+            color: #374151;
+            text-decoration: none;
+            font-weight: 500;
+            transition: all 0.2s ease;
+        }
+
+        .action-btn:hover {
+            background: #f9fafb;
+            border-color: #2563eb;
+            color: #2563eb;
+        }
+
+        /* Dashboard Navigation Button */
+        .dashboard-nav-btn {
+            background: #2563eb;
+            color: white;
+            padding: 1rem 2rem;
+            border: none;
+            border-radius: 8px;
+            font-size: 1rem;
+            font-weight: 600;
+            cursor: pointer;
+            transition: background 0.2s ease;
+            text-decoration: none;
+            display: inline-block;
+            margin: 1rem auto;
+        }
+
+        .dashboard-nav-btn:hover {
+            background: #1d4ed8;
+            color: white;
+        }
+
+        /* Role Selection Modal for Google Users */
+        .role-modal-overlay {
+            position: fixed;
+            top: 0;
+            left: 0;
+            right: 0;
+            bottom: 0;
+            background: rgba(0, 0, 0, 0.5);
+            display: flex;
+            align-items: center;
+            justify-content: center;
+            z-index: 1000;
+            animation: fadeIn 0.3s ease-out;
+        }
+
+        .role-modal {
+            background: white;
+            padding: 2rem;
+            border-radius: 16px;
+            max-width: 500px;
+            width: 90%;
+            max-height: 90vh;
+            overflow-y: auto;
+            text-align: center;
+            box-shadow: 0 20px 60px rgba(0, 0, 0, 0.3);
+        }
+
+        .role-modal h3 {
+            margin: 0 0 0.5rem 0;
+            color: #1f2937;
+            font-size: 1.5rem;
+            font-weight: 700;
+        }
+
+        .role-modal p {
+            margin: 0 0 2rem 0;
+            color: #6b7280;
+        }
+
+        .role-modal .cards-grid {
+            grid-template-columns: repeat(2, 1fr);
+            gap: 1rem;
+            margin-bottom: 2rem;
+        }
+
+        .role-modal .feature-card {
+            padding: 1.5rem 1rem;
+            cursor: pointer;
+            transition: all 0.2s ease;
+        }
+
+        .role-modal .feature-card:hover {
+            transform: translateY(-2px);
+            border-color: #2563eb;
+        }
+
+        .role-modal .feature-card.selected {
+            border-color: #2563eb;
+            background: #f0f9ff;
+        }
+
+        .role-modal .card-icon {
+            font-size: 2rem;
+            margin-bottom: 0.5rem;
+        }
+
+        .role-modal .card-title {
+            font-size: 1rem;
+            margin-bottom: 0.25rem;
+        }
+
+        .role-modal .card-description {
+            font-size: 0.8rem;
+        }
+
+        .role-confirm-btn {
+            background: #2563eb;
+            color: white;
+            border: none;
+            padding: 0.75rem 2rem;
+            border-radius: 8px;
+            cursor: pointer;
+            font-size: 1rem;
+            font-weight: 500;
+            transition: background 0.2s ease;
+        }
+
+        .role-confirm-btn:hover:not(:disabled) {
+            background: #1d4ed8;
+        }
+
+        .role-confirm-btn:disabled {
+            background: #9ca3af;
+            cursor: not-allowed;
+        }
+
+        @keyframes fadeIn {
+            from { opacity: 0; }
+            to { opacity: 1; }
+        }
+
+        /* Responsive */
+        @media (max-width: 768px) {
+            .header-content {
+                padding: 0 1rem;
+            }
+            
+            .container {
+                padding: 1rem;
+            }
+            
+            .dashboard-title {
+                font-size: 2rem;
+            }
+            
+            .cards-grid {
+                grid-template-columns: 1fr;
+                gap: 1.5rem;
+            }
+
+            .user-details {
+                display: none;
+            }
+
+            .action-buttons {
+                justify-content: center;
+            }
+
+            .role-modal .cards-grid {
+                grid-template-columns: 1fr;
+            }
+        }
+    </style>
+</head>
+<body>
+    <!-- Loading State -->
+    <div id="loadingState" class="loading">
+        <div class="spinner"></div>
+        <p>Loading your dashboard...</p>
+    </div>
+
+    <!-- Header -->
+    <div class="header" style="display: none;" id="mainHeader">
+        <div class="header-content">
+            <div class="logo">🏥 Aditi</div>
+            <div class="user-info">
+                <div class="user-details">
+                    <span class="user-name" id="userName">Loading...</span>
+                    <span class="role-badge" id="userRole">...</span>
+                </div>
+                <button id="logout" class="logout-btn">Logout</button>
+            </div>
+        </div>
+    </div>
+
+    <!-- Main Container -->
+    <div class="container" id="dashboardContent" style="display: none;">
+        <!-- Role-specific welcome message -->
+        <div class="role-welcome" id="roleWelcome">
+            <h3 id="welcomeTitle">Welcome!</h3>
+            <p id="welcomeMessage">Loading your personalized dashboard...</p>
+        </div>
+
+        <h2 class="dashboard-title">Welcome to <span class="brand-highlight">Drx.MediMate</span></h2>
+        <p class="subtitle" id="dashboardSubtitle">Your intelligent pharmaceutical assistant</p>
+        
+        <!-- Navigation to Role-Specific Dashboard -->
+        <div style="text-align: center; margin-bottom: 2rem;">
+            <a href="#" class="dashboard-nav-btn" id="roleDashboardBtn">
+                Go to My Dashboard
+            </a>
+        </div>
+
+        <!-- Quick Actions (Role-specific) -->
+        <div class="quick-actions" id="quickActions">
+            <h3>Quick Actions</h3>
+            <div class="action-buttons" id="actionButtons">
+                <!-- Dynamic buttons based on role -->
+            </div>
+        </div>
+
+        <!-- Feature Cards -->
+        <nav class="sidebar">
+    <h1>Drx.MediMate</h1>
+    <a href="/drug-info-page" class="nav-link"><i class="fas fa-pills"></i> Drug Info</a>
+    <a href="/symptom-checker-page" class="nav-link"><i class="fas fa-stethoscope"></i> Symptom Checker</a>
+    <a href="/upload-image-page" class="nav-link"><i class="fas fa-camera"></i> Medicine Image</a>
+    <a href="/account" class="nav-link"><i class="fas fa-user"></i> My Account</a>
+  </nav>
+  <main class="main">
+    <div class="topbar">
+      <div class="welcome">👋 Welcome back, Aditi!</div>
+      <button id="logout" class="logout-btn">Logout</button>
+    </div>
+    <div class="carousel-container">
+      <div class="carousel">
+        <button class="carousel-button left" onclick="prevCard()">&lt;</button>
+        <div class="carousel-cards" id="carouselCards"></div>
+        <button class="carousel-button right" onclick="nextCard()">&gt;</button>
+      </div>
+    </div>
+  </main>
+    </div>
+
+    <script type="module">
+        import { initializeApp } from "https://www.gstatic.com/firebasejs/10.11.1/firebase-app.js";
+        import { 
+            getAuth, 
+            onAuthStateChanged, 
+            signOut 
+        } from "https://www.gstatic.com/firebasejs/10.11.1/firebase-auth.js";
+        import {
+            getFirestore,
+            doc,
+            getDoc,
+            setDoc
+        } from "https://www.gstatic.com/firebasejs/10.11.1/firebase-firestore.js";
+
+        const firebaseConfig = {
+            apiKey: "AIzaSyDa6_47neFJAH-I4i-ZCU0elY4cRmpyotg",
+            authDomain: "aditi-pharmaceutical-assistant.firebaseapp.com",
+            projectId: "aditi-pharmaceutical-assistant",
+            storageBucket: "aditi-pharmaceutical-assistant.appspot.com",
+            messagingSenderId: "241653252150",
+            appId: "1:241653252150:web:ce83fa898dc2f77a669897",
+            measurementId: "G-HMJ6SD9Q9H"
+        };
+
+        const app = initializeApp(firebaseConfig);
+        const auth = getAuth();
+        const db = getFirestore();
+
+        // Role-based dashboard routes
+        const ROLE_DASHBOARDS = {
+            pharmacist: 'pharmacist-dashboard.html',
+            doctor: 'doctor-dashboard.html',
+            student: 'student-dashboard.html',
+            patient: 'patient-dashboard.html'
+        };
+
+        // Role-based features configuration
+        const ROLE_FEATURES = {
+            pharmacist: {
+                welcome: {
+                    title: "Welcome, Pharmacist!",
+                    message: "Manage your pharmacy operations with AI-powered tools"
+                },
+                subtitle: "Professional pharmacy management tools",
+                quickActions: [
+                    { text: "View Inventory", href: "inventory-management" },
+                    { text: "Process Prescriptions", href: "prescription-processing" },
+                    { text: "Generate Reports", href: "reports" }
+                ],
+                features: [
+                    {
+                        href: "drug-info-page",
+                        icon: "💊",
+                        iconClass: "drug-icon",
+                        title: "Drug Information",
+                        description: "Look up clinical drug info powered by Gemini AI.",
+                        allowed: true
+                    },
+                    {
+                        href: "inventory-management",
+                        icon: "📦",
+                        iconClass: "inventory-icon",
+                        title: "Inventory Management",
+                        description: "Track stock levels, expiry dates, and manage suppliers.",
+                        allowed: true
+                    },
+                    {
+                        href: "prescription-processing",
+                        icon: "📋",
+                        iconClass: "prescription-icon",
+                        title: "Prescription Processing",
+                        description: "Verify and process patient prescriptions efficiently.",
+                        allowed: true
+                    },
+                    {
+                        href: "upload-image-page",
+                        icon: "📷",
+                        iconClass: "camera-icon",
+                        title: "Medicine Image",
+                        description: "Upload a medicine photo to get full details.",
+                        allowed: true
+                    }
+                ]
+            },
+            doctor: {
+                welcome: {
+                    title: "Welcome, Doctor!",
+                    message: "Enhance your practice with intelligent diagnostic tools"
+                },
+                subtitle: "Advanced clinical decision support",
+                quickActions: [
+                    { text: "Patient Records", href: "patient-records" },
+                    { text: "Write Prescription", href: "prescribe" },
+                    { text: "Drug Interactions", href: "drug-interactions" }
+                ],
+                features: [
+                    {
+                        href: "drug-info-page",
+                        icon: "💊",
+                        iconClass: "drug-icon",
+                        title: "Drug Information",
+                        description: "Look up clinical drug info powered by Gemini AI.",
+                        allowed: true
+                    },
+                    {
+                        href: "symptom-checker-page",
+                        icon: "🩺",
+                        iconClass: "symptom-icon",
+                        title: "Symptom Checker",
+                        description: "AI-powered symptom analysis and differential diagnosis.",
+                        allowed: true
+                    },
+                    {
+                        href: "consultation-tools",
+                        icon: "👨‍⚕️",
+                        iconClass: "consultation-icon",
+                        title: "Consultation Tools",
+                        description: "Digital tools to enhance patient consultations.",
+                        allowed: true
+                    },
+                    {
+                        href: "upload-image-page",
+                        icon: "📷",
+                        iconClass: "camera-icon",
+                        title: "Medicine Image",
+                        description: "Upload a medicine photo to get full details.",
+                        allowed: true
+                    }
+                ]
+            },
+            student: {
+                welcome: {
+                    title: "Welcome, Student!",
+                    message: "Learn and explore pharmaceutical knowledge"
+                },
+                subtitle: "Educational resources and learning tools",
+                quickActions: [
+                    { text: "Study Materials", href: "study-materials" },
+                    { text: "Practice Tests", href: "practice-tests" },
+                    { text: "Drug Flashcards", href: "flashcards" }
+                ],
+                features: [
+                    {
+                        href: "drug-info-page",
+                        icon: "💊",
+                        iconClass: "drug-icon",
+                        title: "Drug Information",
+                        description: "Learn about medications with detailed explanations.",
+                        allowed: true
+                    },
+                    {
+                        href: "educational-resources",
+                        icon: "📚",
+                        iconClass: "education-icon",
+                        title: "Educational Resources",
+                        description: "Access curated learning materials and references.",
+                        allowed: true
+                    },
+                    {
+                        href: "symptom-checker-page",
+                        icon: "🩺",
+                        iconClass: "symptom-icon",
+                        title: "Symptom Checker",
+                        description: "Learn symptom-drug relationships (educational only).",
+                        allowed: true
+                    },
+                    {
+                        href: "#",
+                        icon: "📋",
+                        iconClass: "prescription-icon",
+                        title: "Prescription Writing",
+                        description: "Advanced feature - Available after graduation.",
+                        allowed: false
+                    }
+                ]
+            },
+            patient: {
+                welcome: {
+                    title: "Welcome, Patient!",
+                    message: "Manage your health and medications safely"
+                },
+                subtitle: "Personal health management tools",
+                quickActions: [
+                    { text: "My Medications", href: "my-medications" },
+                    { text: "Health Records", href: "health-records" },
+                    { text: "Find Pharmacy", href: "pharmacy-locator" }
+                ],
+                features: [
+                    {
+                        href: "symptom-checker-page",
+                        icon: "🩺",
+                        iconClass: "symptom-icon",
+                        title: "Symptom Checker",
+                        description: "Get suggestions for safe OTC medications.",
+                        allowed: true
+                    },
+                    {
+                        href: "medication-tracker",
+                        icon: "⏰",
+                        iconClass: "drug-icon",
+                        title: "Medication Tracker",
+                        description: "Track your medications and set reminders.",
+                        allowed: true
+                    },
+                    {
+                        href: "upload-image-page",
+                        icon: "📷",
+                        iconClass: "camera-icon",
+                        title: "Medicine Image",
+                        description: "Identify your medications by photo.",
+                        allowed: true
+                    },
+                    {
+                        href: "#",
+                        icon: "💊",
+                        iconClass: "drug-icon",
+                        title: "Clinical Drug Info",
+                        description: "Professional feature - Consult your doctor.",
+                        allowed: false
+                    }
+                ]
+            }
+        };
+
+        // Show role selection modal for Google users without role
+        function showRoleSelectionModal(user) {
+            return new Promise((resolve) => {
+                const modal = document.createElement('div');
+                modal.className = 'role-modal-overlay';
+                modal.innerHTML = `
+                    <div class="role-modal">
+                        <h3>Complete Your Profile</h3>
+                        <p>Please select your role to personalize your experience:</p>
+                        <div class="cards-grid">
+                            <div class="feature-card" data-role="pharmacist">
+                                <div class="card-icon drug-icon">💊</div>
+                                <h5 class="card-title">Pharmacist</h5>
+                                <p class="card-description">Manage prescriptions and inventory</p>
+                            </div>
+                            <div class="feature-card" data-role="doctor">
+                                <div class="card-icon symptom-icon">🩺</div>
+                                <h5 class="card-title">Doctor</h5>
+                                <p class="card-description">Prescribe medications and patient care</p>
+                            </div>
+                            <div class="feature-card" data-role="student">
+                                <div class="card-icon education-icon">📚</div>
+                                <h5 class="card-title">Student</h5>
+                                <p class="card-description">Learn and access educational resources</p>
+                            </div>
+                            <div class="feature-card" data-role="patient">
+                                <div class="card-icon camera-icon">👤</div>
+                                <h5 class="card-title">Patient</h5>
+                                <p class="card-description">Track medications and health records</p>
+                            </div>
+                        </div>
+                        <button class="role-confirm-btn" disabled>Continue</button>
+                    </div>
+                `;
+                
+                document.body.appendChild(modal);
+                
+                let selectedRole = null;
+                const confirmBtn = modal.querySelector('.role-confirm-btn');
+                
+                // Handle role selection
+                modal.querySelectorAll('.feature-card').forEach(card => {
+                    card.addEventListener('click', () => {
+                        modal.querySelectorAll('.feature-card').forEach(c => c.classList.remove('selected'));
+                        card.classList.add('selected');
+                        selectedRole = card.dataset.role;
+                        confirmBtn.disabled = false;
+                    });
+                });
+                
+                // Handle confirmation
+                confirmBtn.addEventListener('click', async () => {
+                    if (selectedRole) {
+                        try {
+                            const nameParts = user.displayName ? user.displayName.split(' ') : ["", ""];
+                            
+                            const userData = {
+                                email: user.email,
+                                firstName: nameParts[0] || "User",
+                                lastName: nameParts.slice(1).join(' ') || "",
+                                role: selectedRole,
+                                createdAt: new Date().toISOString(),
+                                emailVerified: true
+                            };
+                            
+                            await setDoc(doc(db, "users", user.uid), userData);
+                            document.body.removeChild(modal);
+                            resolve(userData);
+                        } catch (error) {
+                            console.error("Error saving user role:", error);
+                            alert("Error saving your role. Please try again.");
+                        }
+                    }
+                });
+            });
+        }
+
+        function populateDashboard(userData) {
+            const role = userData.role;
+            const config = ROLE_FEATURES[role];
+            
+            if (!config) {
+                console.error('Unknown role:', role);
+                userData.role = 'patient';
+                populateDashboard(userData);
+                return;
+            }
+
+            // Update user info
+            document.getElementById('userName').textContent = `${userData.firstName} ${userData.lastName}`;
+            const roleElement = document.getElementById('userRole');
+            roleElement.textContent = role.charAt(0).toUpperCase() + role.slice(1);
+            roleElement.className = `role-badge role-${role}`;
+
+            // Update welcome message
+            document.getElementById('welcomeTitle').textContent = config.welcome.title;
+            document.getElementById('welcomeMessage').textContent = config.welcome.message;
+            document.getElementById('dashboardSubtitle').textContent = config.subtitle;
+
+            // Set up role dashboard navigation
+            const roleDashboardBtn = document.getElementById('roleDashboardBtn');
+            const dashboardRoute = ROLE_DASHBOARDS[role];
+            if (dashboardRoute) {
+                roleDashboardBtn.href = dashboardRoute;
+                roleDashboardBtn.textContent = `Go to ${role.charAt(0).toUpperCase() + role.slice(1)} Dashboard`;
+            }
+
+            // Populate quick actions
+            const actionButtons = document.getElementById('actionButtons');
+            actionButtons.innerHTML = config.quickActions.map(action => 
+                `<a href="${action.href}" class="action-btn">${action.text}</a>`
+            ).join('');
+
+            // Populate feature cards
+            const featureCards = document.getElementById('featureCards');
+            featureCards.innerHTML = config.features.map(feature => `
+                <a href="${feature.href}" class="feature-card ${!feature.allowed ? 'disabled' : ''}">
+                    <div class="access-badge ${feature.allowed ? 'access-allowed' : 'access-restricted'}">
+                        ${feature.allowed ? 'Available' : 'Restricted'}
+                    </div>
+                    <div class="card-icon ${feature.iconClass}">${feature.icon}</div>
+                    <h5 class="card-title">${feature.title}</h5>
+                    <p class="card-description">${feature.description}</p>
+                </a>
+            `).join('');
+
+            // Show the dashboard
+            document.getElementById('loadingState').style.display = 'none';
+            document.getElementById('mainHeader').style.display = 'block';
+            document.getElementById('dashboardContent').style.display = 'block';
+            setTimeout(() => {
+                document.getElementById('dashboardContent').classList.add('show');
+            }, 100);
+        }
+
+        async function verifyUserAndLoadDashboard(user) {
+            try {
+                const userDoc = await getDoc(doc(db, "users", user.uid));
+                let userData;
+                
+                if (!userDoc.exists()) {
+                    userData = await showRoleSelectionModal(user);
+                } else {
+                    userData = userDoc.data();
+                    
+                    if (!userData.role) {
+                        userData = await showRoleSelectionModal(user);
+                    }
+                }
+                
+                // Store user data for other scripts
+                localStorage.setItem('loggedInUserId', user.uid);
+                localStorage.setItem('userRole', userData.role);
+                localStorage.setItem('userData', JSON.stringify(userData));
+                
+                populateDashboard(userData);
+                
+            } catch (error) {
+                console.error('Error loading user data:', error);
+                setTimeout(() => {
+                    window.location.href = "sisu.html";
+                }, 3000);
+            }
+        }
+
+        // Authentication state observer
+        onAuthStateChanged(auth, (user) => {
+            if (user && user.emailVerified) {
+                verifyUserAndLoadDashboard(user);
+            } else if (user && !user.emailVerified) {
+                document.getElementById('loadingState').innerHTML = `
+                    <div class="spinner"></div>
+                    <p>Please verify your email before continuing...</p>
+                    <button onclick="window.location.href='sisu.html'" style="margin-top: 1rem; padding: 0.5rem 1rem; background: #2563eb; color: white; border: none; border-radius: 6px; cursor: pointer;">Back to Login</button>
+                `;
+            } else {
+                window.location.href = "sisu.html";
+            }
+        });
+
+        // Logout functionality
+        document.addEventListener('DOMContentLoaded', function() {
+            const logoutBtn = document.getElementById('logout');
+            if (logoutBtn) {
+                logoutBtn.addEventListener('click', async () => {
+                    try {
+                        await signOut(auth);
+                        localStorage.clear();
+                        window.location.href = "sisu.html";
+                    } catch (error) {
+                        console.error("Logout error:", error);
+                    }
+                });
+            }
+        });
+
+        // Handle role-specific navigation
+        document.addEventListener('click', function(e) {
+            const featureCard = e.target.closest('.feature-card');
+            if (featureCard && featureCard.classList.contains('disabled')) {
+                e.preventDefault();
+                alert('This feature is not available for your role. Please contact support if you need access.');
+            }
+        });
+
+        // Export utilities for compatibility
+        window.DashboardAuth = {
+            getCurrentUser: () => auth.currentUser,
+            getUserData: () => JSON.parse(localStorage.getItem('userData') || '{}'),
+            getUserRole: () => localStorage.getItem('userRole'),
+            hasPermission: (permission) => {
+                const role = localStorage.getItem('userRole');
+                const permissions = {
+                    pharmacist: ['inventory', 'prescriptions', 'reports', 'patients'],
+                    doctor: ['prescriptions', 'patients', 'reports', 'consultations'],
+                    student: ['learning', 'resources', 'progress', 'assignments'],
+                    patient: ['profile', 'medications', 'history', 'appointments']
+                };
+                return permissions[role]?.includes(permission) || false;
+            }
+        };
+
+        // Security: Clear sensitive data on page unload
+        window.addEventListener('beforeunload', () => {
+            if (window.userData) {
+                window.userData = null;
+            }
+        });
+    </script>
+  <script>
+    const cardsData = [
+      {
+        title: 'Drug Information',
+        img: 'https://cdn-icons-png.flaticon.com/512/10434/10434371.png',
+        info: `Look up clinical drug details, including usage, side effects, and all powered by Gemini AI.`,
+        bullets: [
+          'Search both generic and brand medicines',
+          'Get evidence-based insights for patient safety',
+         
+        ]
+      },
+      {
+        title: 'Symptom Checker',
+        img: 'https://cdn-icons-png.flaticon.com/512/7329/7329077.png',
+        info: `Enter symptoms and receive trustworthy suggestions for safe over-the-counter medicines.`,
+        bullets: [
+          'Personalized triaging and recommendations',
+          'Quick access to medical guidance day or night',
+          
+        ]
+      },
+      {
+        title: 'Medicine Image',
+        img: 'https://cdn-icons-png.flaticon.com/512/3210/3210053.png',
+        info: `Upload a clear photo of any medicine to instantly receive its verified composition, usage, and safety details.`,
+        bullets: [
+          'AI-powered image recognition of medicines',
+          'Stay updated on recalls and bans',
+        ]
+      }
+    ];
+
+    let currentIndex = 0;
+
+    function renderCarousel() {
+      const carouselContainer = document.getElementById('carouselCards');
+      carouselContainer.innerHTML = '';
+      cardsData.forEach((card, index) => {
+        const cardDiv = document.createElement('div');
+        cardDiv.classList.add('card');
+        if (index === currentIndex) {
+          cardDiv.classList.add('center');
+        } else if (index === (currentIndex - 1 + cardsData.length) % cardsData.length) {
+          cardDiv.classList.add('left');
+        } else if (index === (currentIndex + 1) % cardsData.length) {
+          cardDiv.classList.add('right');
+        } else {
+          cardDiv.classList.add('hidden');
+        }
+        cardDiv.innerHTML = `
+          <div class="card-image">
+            <img src="${card.img}" alt="${card.title}">
+          </div>
+          <div class="card-info">
+            <h3>${card.title}</h3>
+            <p>${card.info}</p>
+            <ul>
+              ${card.bullets.map(bullet => `<li>${bullet}</li>`).join('')}
+            </ul>
+          </div>
+        `;
+        if (index === currentIndex) {
+          cardDiv.style.cursor = 'pointer';
+          if(index === 0) cardDiv.addEventListener('click', () => window.location.href='drug-info-page');
+          if(index === 1) cardDiv.addEventListener('click', () => window.location.href='symptom-checker-page');
+          if(index === 2) cardDiv.addEventListener('click', () => window.location.href='upload-image-page');
+        }
+        carouselContainer.appendChild(cardDiv);
+      });
+    setTimeout(function () {
+      const cards = document.querySelectorAll('.carousel-cards .card');
+      cards.forEach(function(card) {
+        card.style.transition = 'transform 0.4s ease, opacity 0.4s ease';
+      });
+    }, 50);
+    }
+
+    function nextCard() {
+      currentIndex = (currentIndex + 1) % cardsData.length;
+      renderCarousel();
+    }
+
+    function prevCard() {
+      currentIndex = (currentIndex - 1 + cardsData.length) % cardsData.length;
+      renderCarousel();
+    }
+
+    window.onload = renderCarousel;
+  </script>
+</body>
+</html>