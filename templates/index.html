<!DOCTYPE html>
<html lang="en">
<head>
<<<<<<< HEAD
    <meta charset="UTF-8">
    <meta name="viewport" content="width=device-width, initial-scale=1.0">
    <title>Aditi - Pharmaceutical Assistant</title>
    <style>
        * {
            margin: 0;
            padding: 0;
            box-sizing: border-box;
        }

        body {
            font-family: -apple-system, BlinkMacSystemFont, 'Segoe UI', Roboto, sans-serif;
            background-color: #f5f7fa;
            color: #333;
            line-height: 1.6;
        }

        /* Header */
        .header {
            background: white;
            border-bottom: 1px solid #e5e7eb;
            padding: 1rem 0;
            position: sticky;
            top: 0;
            z-index: 100;
            box-shadow: 0 1px 3px rgba(0, 0, 0, 0.1);
        }

        .header-content {
            max-width: 1200px;
            margin: 0 auto;
            display: flex;
            justify-content: space-between;
            align-items: center;
            padding: 0 2rem;
        }

        .logo {
            font-size: 1.5rem;
            font-weight: bold;
            color: #2563eb;
        }

        .logout-btn {
            background: #dc2626;
            color: white;
            border: none;
            padding: 0.5rem 1rem;
            border-radius: 6px;
            cursor: pointer;
            font-size: 0.9rem;
            font-weight: 500;
        }

        .logout-btn:hover {
            background: #b91c1c;
        }

        /* Container */
        .container {
            max-width: 1200px;
            margin: 0 auto;
            padding: 2rem;
        }

        .dashboard-title {
            font-size: 2.5rem;
            color: #1f2937;
            text-align: center;
            margin-bottom: 0.5rem;
            font-weight: 700;
        }

        .brand-highlight {
            color: #2563eb;
        }

        .subtitle {
            color: #6b7280;
            font-size: 1.1rem;
            text-align: center;
            margin-bottom: 3rem;
        }

        /* Cards Grid */
        .cards-grid {
            display: grid;
            grid-template-columns: repeat(auto-fit, minmax(300px, 1fr));
            gap: 2rem;
            margin-bottom: 3rem;
        }

        .feature-card {
            background: white;
            border: 1px solid #e5e7eb;
            border-radius: 12px;
            padding: 2rem;
            text-align: center;
            cursor: pointer;
            transition: all 0.2s ease;
            text-decoration: none;
            color: inherit;
        }

        .feature-card:hover {
            transform: translateY(-4px);
            box-shadow: 0 8px 25px rgba(0, 0, 0, 0.1);
            border-color: #2563eb;
        }

        .card-icon {
            font-size: 3rem;
            margin-bottom: 1rem;
            display: block;
        }

        .drug-icon { color: #8b5cf6; }
        .symptom-icon { color: #10b981; }
        .camera-icon { color: #3b82f6; }

        .card-title {
            font-size: 1.4rem;
            font-weight: 600;
            color: #1f2937;
            margin-bottom: 0.5rem;
        }

        .card-description {
            color: #6b7280;
            font-size: 0.95rem;
            line-height: 1.6;
        }

        /* Hidden content shown after auth */
        #dashboardContent {
            opacity: 0;
            transition: opacity 0.5s ease;
        }

        #dashboardContent.show {
            opacity: 1;
        }

        /* Responsive */
        @media (max-width: 768px) {
            .header-content {
                padding: 0 1rem;
            }
            
            .container {
                padding: 1rem;
            }
            
            .dashboard-title {
                font-size: 2rem;
            }
            
            .cards-grid {
                grid-template-columns: 1fr;
                gap: 1.5rem;
            }
        }
    </style>
</head>
<body>
    <!-- Header -->
    <div class="header">
        <div class="header-content">
            <div class="logo">🏥 Aditi</div>
            <button id="logout" class="logout-btn">Logout</button>
=======
  <meta charset="UTF-8" />
  <meta name="viewport" content="width=device-width, initial-scale=1" />
  <title>PharmaPro Dashboard</title>
  <link href="https://cdn.jsdelivr.net/npm/bootstrap@5.3.2/dist/css/bootstrap.min.css" rel="stylesheet" />
  <link href="https://fonts.googleapis.com/css2?family=Poppins:wght@400;600;700&display=swap" rel="stylesheet" />

  <style>
    body {
      background: linear-gradient(135deg, #e3f2fd, #ffffff);
      font-family: 'Poppins', sans-serif;
      overflow-x: hidden;
    }
  
    .dashboard-title {
      font-weight: 700;
      font-size: 2.3rem;
      color: #34495e;
      margin-bottom: 2rem;
      text-shadow: 1px 1px 4px rgba(0, 0, 0, 0.05);
    }
  
    .card {
      border: none;
      border-radius: 20px;
      box-shadow: 0 6px 16px rgba(0, 0, 0, 0.08);
      transition: transform 0.3s ease, box-shadow 0.3s ease;
      background: #fff;
    }
  
    .card:hover {
      transform: translateY(-6px) scale(1.02);
      box-shadow: 0 14px 22px rgba(0, 0, 0, 0.12);
    }
  
    .card-body {
      padding: 1.6rem;
      text-align: center;
    }
  
    .card-title {
      font-size: 1.4rem;
      font-weight: 600;
    }
  
    .card-text {
      font-size: 0.95rem;
      color: #6c757d;
    }
  
    .card-icon {
      font-size: 2.4rem;
      margin-bottom: 12px;
      animation: pulse 2s infinite;
    }
  
    .bg-primary-gradient {
      background: linear-gradient(135deg, #4e54c8, #8f94fb);
      color: #fff;
    }
  
    .bg-success-gradient {
      background: linear-gradient(135deg, #43cea2, #185a9d);
      color: #fff;
    }
  
    .bg-info-gradient {
      background: linear-gradient(135deg, #56ccf2, #2f80ed);
      color: #fff;
    }
  
    .logout-btn {
      position: fixed;
      top: 20px;
      right: 20px;
      z-index: 999;
      background: rgba(255, 0, 0, 0.9);
      color: white;
      border: none;
      border-radius: 30px;
      padding: 10px 20px;
      font-weight: 600;
      box-shadow: 0 6px 15px rgba(0, 0, 0, 0.1);
      transition: background 0.3s ease;
    }
  
    .logout-btn:hover {
      background: #c0392b;
    }
  
    #dashboardContent {
      animation: fadeIn 1s ease forwards;
    }
  
    @keyframes pulse {
      0% { transform: scale(1); opacity: 1; }
      50% { transform: scale(1.08); opacity: 0.9; }
      100% { transform: scale(1); opacity: 1; }
    }
  
    @keyframes fadeIn {
      from { opacity: 0; transform: translateY(30px); }
      to { opacity: 1; transform: translateY(0); }
    }
  
    @media (max-width: 576px) {
      .card-body {
        padding: 1.2rem;
      }
  
      .card-title {
        font-size: 1.2rem;
      }
  
      .card-icon {
        font-size: 2rem;
      }
  
      .dashboard-title {
        font-size: 1.8rem;
      }
    }

    .account-link {
  position: fixed;
  top: 20px;
  left: 20px;
  z-index: 999;
  background: #3498db;
  color: white;
  padding: 10px 18px;
  border-radius: 30px;
  text-decoration: none;
  font-weight: 600;
  box-shadow: 0 6px 15px rgba(0, 0, 0, 0.1);
  transition: background 0.3s ease;
}

.account-link:hover {
  background: #2c80b4;
}

  </style>
  
</head>
<body>
  <!---- changes -->
   <a href="/my-account" class="account-link">My Account</a>


  <button id="logout" class="logout-btn">Logout</button>

  <div class="container py-5" id="dashboardContent" style="display: none;">
    <h2 class="text-center dashboard-title">Welcome to <span style="color:#007bff;">Drx.MediMate</span> Dashboard</h2>
    
    <div class="row row-cols-1 row-cols-sm-2 row-cols-md-3 g-4">
      <div class="col">
        <div class="card bg-primary-gradient h-100" onclick="location.href='/drug-info-page'">
          <div class="card-body">
            <div class="card-icon">💊</div>
            <h5 class="card-title">Drug Information</h5>
            <p class="card-text">Look up clinical drug info powered by Gemini AI.</p>
          </div>
>>>>>>> 47a05a58
        </div>
    </div>

    <!-- Main Container -->
    <div class="container" id="dashboardContent">
        <h2 class="dashboard-title">Welcome to <span class="brand-highlight">Drx.MediMate</span> Dashboard</h2>
        <p class="subtitle">Your intelligent pharmaceutical assistant</p>
        
        <div class="cards-grid">
            <a href="drug-info-page" class="feature-card">
                <div class="card-icon drug-icon">💊</div>
                <h5 class="card-title">Drug Information</h5>
                <p class="card-description">Look up clinical drug info powered by Gemini AI.</p>
            </a>

            <a href="symptom-checker-page" class="feature-card">
                <div class="card-icon symptom-icon">🩺</div>
                <h5 class="card-title">Symptom Checker</h5>
                <p class="card-description">Suggest safe OTC drugs based on symptoms.</p>
            </a>

            <a href="upload-image-page" class="feature-card">
                <div class="card-icon camera-icon">📷</div>
                <h5 class="card-title">Medicine Image</h5>
                <p class="card-description">Upload a medicine photo to get full details.</p>
            </a>
        </div>
    </div>

    <!-- Firebase SDK -->
    <script src="https://www.gstatic.com/firebasejs/10.11.1/firebase-app.js"></script>
    <script src="https://www.gstatic.com/firebasejs/10.11.1/firebase-auth.js"></script>

    <script type="module">
        import { initializeApp } from "https://www.gstatic.com/firebasejs/10.11.1/firebase-app.js";
        import { getAuth, onAuthStateChanged, signOut } from "https://www.gstatic.com/firebasejs/10.11.1/firebase-auth.js";

        const firebaseConfig = {
            apiKey: "AIzaSyDa6_47neFJAH-I4i-ZCU0elY4cRmpyotg",
            authDomain: "aditi-pharmaceutical-assistant.firebaseapp.com",
            projectId: "aditi-pharmaceutical-assistant",
            storageBucket: "aditi-pharmaceutical-assistant.appspot.com",
            messagingSenderId: "241653252150",
            appId: "1:241653252150:web:ce83fa898dc2f77a669897",
            measurementId: "G-HMJ6SD9Q9H"
        };

        const app = initializeApp(firebaseConfig);
        const auth = getAuth();

        onAuthStateChanged(auth, (user) => {
            if (user) {
                document.getElementById('dashboardContent').classList.add('show');
            } else {
                window.location.href = "/";
            }
        });

        const logoutBtn = document.getElementById('logout');
        logoutBtn.addEventListener('click', () => {
            signOut(auth)
                .then(() => {
                    localStorage.removeItem('loggedInUserId');
                    window.location.href = "/";
                })
                .catch((error) => {
                    console.error("Logout error:", error);
                });
        });
    </script>
</body>
</html>
<|MERGE_RESOLUTION|>--- conflicted
+++ resolved
@@ -1,410 +1,269 @@
-<!DOCTYPE html>
-<html lang="en">
-<head>
-<<<<<<< HEAD
-    <meta charset="UTF-8">
-    <meta name="viewport" content="width=device-width, initial-scale=1.0">
-    <title>Aditi - Pharmaceutical Assistant</title>
-    <style>
-        * {
-            margin: 0;
-            padding: 0;
-            box-sizing: border-box;
-        }
-
-        body {
-            font-family: -apple-system, BlinkMacSystemFont, 'Segoe UI', Roboto, sans-serif;
-            background-color: #f5f7fa;
-            color: #333;
-            line-height: 1.6;
-        }
-
-        /* Header */
-        .header {
-            background: white;
-            border-bottom: 1px solid #e5e7eb;
-            padding: 1rem 0;
-            position: sticky;
-            top: 0;
-            z-index: 100;
-            box-shadow: 0 1px 3px rgba(0, 0, 0, 0.1);
-        }
-
-        .header-content {
-            max-width: 1200px;
-            margin: 0 auto;
-            display: flex;
-            justify-content: space-between;
-            align-items: center;
-            padding: 0 2rem;
-        }
-
-        .logo {
-            font-size: 1.5rem;
-            font-weight: bold;
-            color: #2563eb;
-        }
-
-        .logout-btn {
-            background: #dc2626;
-            color: white;
-            border: none;
-            padding: 0.5rem 1rem;
-            border-radius: 6px;
-            cursor: pointer;
-            font-size: 0.9rem;
-            font-weight: 500;
-        }
-
-        .logout-btn:hover {
-            background: #b91c1c;
-        }
-
-        /* Container */
-        .container {
-            max-width: 1200px;
-            margin: 0 auto;
-            padding: 2rem;
-        }
-
-        .dashboard-title {
-            font-size: 2.5rem;
-            color: #1f2937;
-            text-align: center;
-            margin-bottom: 0.5rem;
-            font-weight: 700;
-        }
-
-        .brand-highlight {
-            color: #2563eb;
-        }
-
-        .subtitle {
-            color: #6b7280;
-            font-size: 1.1rem;
-            text-align: center;
-            margin-bottom: 3rem;
-        }
-
-        /* Cards Grid */
-        .cards-grid {
-            display: grid;
-            grid-template-columns: repeat(auto-fit, minmax(300px, 1fr));
-            gap: 2rem;
-            margin-bottom: 3rem;
-        }
-
-        .feature-card {
-            background: white;
-            border: 1px solid #e5e7eb;
-            border-radius: 12px;
-            padding: 2rem;
-            text-align: center;
-            cursor: pointer;
-            transition: all 0.2s ease;
-            text-decoration: none;
-            color: inherit;
-        }
-
-        .feature-card:hover {
-            transform: translateY(-4px);
-            box-shadow: 0 8px 25px rgba(0, 0, 0, 0.1);
-            border-color: #2563eb;
-        }
-
-        .card-icon {
-            font-size: 3rem;
-            margin-bottom: 1rem;
-            display: block;
-        }
-
-        .drug-icon { color: #8b5cf6; }
-        .symptom-icon { color: #10b981; }
-        .camera-icon { color: #3b82f6; }
-
-        .card-title {
-            font-size: 1.4rem;
-            font-weight: 600;
-            color: #1f2937;
-            margin-bottom: 0.5rem;
-        }
-
-        .card-description {
-            color: #6b7280;
-            font-size: 0.95rem;
-            line-height: 1.6;
-        }
-
-        /* Hidden content shown after auth */
-        #dashboardContent {
-            opacity: 0;
-            transition: opacity 0.5s ease;
-        }
-
-        #dashboardContent.show {
-            opacity: 1;
-        }
-
-        /* Responsive */
-        @media (max-width: 768px) {
-            .header-content {
-                padding: 0 1rem;
-            }
-            
-            .container {
-                padding: 1rem;
-            }
-            
-            .dashboard-title {
-                font-size: 2rem;
-            }
-            
-            .cards-grid {
-                grid-template-columns: 1fr;
-                gap: 1.5rem;
-            }
-        }
-    </style>
-</head>
-<body>
-    <!-- Header -->
-    <div class="header">
-        <div class="header-content">
-            <div class="logo">🏥 Aditi</div>
-            <button id="logout" class="logout-btn">Logout</button>
-=======
-  <meta charset="UTF-8" />
-  <meta name="viewport" content="width=device-width, initial-scale=1" />
-  <title>PharmaPro Dashboard</title>
-  <link href="https://cdn.jsdelivr.net/npm/bootstrap@5.3.2/dist/css/bootstrap.min.css" rel="stylesheet" />
-  <link href="https://fonts.googleapis.com/css2?family=Poppins:wght@400;600;700&display=swap" rel="stylesheet" />
-
-  <style>
-    body {
-      background: linear-gradient(135deg, #e3f2fd, #ffffff);
-      font-family: 'Poppins', sans-serif;
-      overflow-x: hidden;
-    }
-  
-    .dashboard-title {
-      font-weight: 700;
-      font-size: 2.3rem;
-      color: #34495e;
-      margin-bottom: 2rem;
-      text-shadow: 1px 1px 4px rgba(0, 0, 0, 0.05);
-    }
-  
-    .card {
-      border: none;
-      border-radius: 20px;
-      box-shadow: 0 6px 16px rgba(0, 0, 0, 0.08);
-      transition: transform 0.3s ease, box-shadow 0.3s ease;
-      background: #fff;
-    }
-  
-    .card:hover {
-      transform: translateY(-6px) scale(1.02);
-      box-shadow: 0 14px 22px rgba(0, 0, 0, 0.12);
-    }
-  
-    .card-body {
-      padding: 1.6rem;
-      text-align: center;
-    }
-  
-    .card-title {
-      font-size: 1.4rem;
-      font-weight: 600;
-    }
-  
-    .card-text {
-      font-size: 0.95rem;
-      color: #6c757d;
-    }
-  
-    .card-icon {
-      font-size: 2.4rem;
-      margin-bottom: 12px;
-      animation: pulse 2s infinite;
-    }
-  
-    .bg-primary-gradient {
-      background: linear-gradient(135deg, #4e54c8, #8f94fb);
-      color: #fff;
-    }
-  
-    .bg-success-gradient {
-      background: linear-gradient(135deg, #43cea2, #185a9d);
-      color: #fff;
-    }
-  
-    .bg-info-gradient {
-      background: linear-gradient(135deg, #56ccf2, #2f80ed);
-      color: #fff;
-    }
-  
-    .logout-btn {
-      position: fixed;
-      top: 20px;
-      right: 20px;
-      z-index: 999;
-      background: rgba(255, 0, 0, 0.9);
-      color: white;
-      border: none;
-      border-radius: 30px;
-      padding: 10px 20px;
-      font-weight: 600;
-      box-shadow: 0 6px 15px rgba(0, 0, 0, 0.1);
-      transition: background 0.3s ease;
-    }
-  
-    .logout-btn:hover {
-      background: #c0392b;
-    }
-  
-    #dashboardContent {
-      animation: fadeIn 1s ease forwards;
-    }
-  
-    @keyframes pulse {
-      0% { transform: scale(1); opacity: 1; }
-      50% { transform: scale(1.08); opacity: 0.9; }
-      100% { transform: scale(1); opacity: 1; }
-    }
-  
-    @keyframes fadeIn {
-      from { opacity: 0; transform: translateY(30px); }
-      to { opacity: 1; transform: translateY(0); }
-    }
-  
-    @media (max-width: 576px) {
-      .card-body {
-        padding: 1.2rem;
-      }
-  
-      .card-title {
-        font-size: 1.2rem;
-      }
-  
-      .card-icon {
-        font-size: 2rem;
-      }
-  
-      .dashboard-title {
-        font-size: 1.8rem;
-      }
-    }
-
-    .account-link {
-  position: fixed;
-  top: 20px;
-  left: 20px;
-  z-index: 999;
-  background: #3498db;
-  color: white;
-  padding: 10px 18px;
-  border-radius: 30px;
-  text-decoration: none;
-  font-weight: 600;
-  box-shadow: 0 6px 15px rgba(0, 0, 0, 0.1);
-  transition: background 0.3s ease;
-}
-
-.account-link:hover {
-  background: #2c80b4;
-}
-
-  </style>
-  
-</head>
-<body>
-  <!---- changes -->
-   <a href="/my-account" class="account-link">My Account</a>
-
-
-  <button id="logout" class="logout-btn">Logout</button>
-
-  <div class="container py-5" id="dashboardContent" style="display: none;">
-    <h2 class="text-center dashboard-title">Welcome to <span style="color:#007bff;">Drx.MediMate</span> Dashboard</h2>
-    
-    <div class="row row-cols-1 row-cols-sm-2 row-cols-md-3 g-4">
-      <div class="col">
-        <div class="card bg-primary-gradient h-100" onclick="location.href='/drug-info-page'">
-          <div class="card-body">
-            <div class="card-icon">💊</div>
-            <h5 class="card-title">Drug Information</h5>
-            <p class="card-text">Look up clinical drug info powered by Gemini AI.</p>
-          </div>
->>>>>>> 47a05a58
-        </div>
-    </div>
-
-    <!-- Main Container -->
-    <div class="container" id="dashboardContent">
-        <h2 class="dashboard-title">Welcome to <span class="brand-highlight">Drx.MediMate</span> Dashboard</h2>
-        <p class="subtitle">Your intelligent pharmaceutical assistant</p>
-        
-        <div class="cards-grid">
-            <a href="drug-info-page" class="feature-card">
-                <div class="card-icon drug-icon">💊</div>
-                <h5 class="card-title">Drug Information</h5>
-                <p class="card-description">Look up clinical drug info powered by Gemini AI.</p>
-            </a>
-
-            <a href="symptom-checker-page" class="feature-card">
-                <div class="card-icon symptom-icon">🩺</div>
-                <h5 class="card-title">Symptom Checker</h5>
-                <p class="card-description">Suggest safe OTC drugs based on symptoms.</p>
-            </a>
-
-            <a href="upload-image-page" class="feature-card">
-                <div class="card-icon camera-icon">📷</div>
-                <h5 class="card-title">Medicine Image</h5>
-                <p class="card-description">Upload a medicine photo to get full details.</p>
-            </a>
-        </div>
-    </div>
-
-    <!-- Firebase SDK -->
-    <script src="https://www.gstatic.com/firebasejs/10.11.1/firebase-app.js"></script>
-    <script src="https://www.gstatic.com/firebasejs/10.11.1/firebase-auth.js"></script>
-
-    <script type="module">
-        import { initializeApp } from "https://www.gstatic.com/firebasejs/10.11.1/firebase-app.js";
-        import { getAuth, onAuthStateChanged, signOut } from "https://www.gstatic.com/firebasejs/10.11.1/firebase-auth.js";
-
-        const firebaseConfig = {
-            apiKey: "AIzaSyDa6_47neFJAH-I4i-ZCU0elY4cRmpyotg",
-            authDomain: "aditi-pharmaceutical-assistant.firebaseapp.com",
-            projectId: "aditi-pharmaceutical-assistant",
-            storageBucket: "aditi-pharmaceutical-assistant.appspot.com",
-            messagingSenderId: "241653252150",
-            appId: "1:241653252150:web:ce83fa898dc2f77a669897",
-            measurementId: "G-HMJ6SD9Q9H"
-        };
-
-        const app = initializeApp(firebaseConfig);
-        const auth = getAuth();
-
-        onAuthStateChanged(auth, (user) => {
-            if (user) {
-                document.getElementById('dashboardContent').classList.add('show');
-            } else {
-                window.location.href = "/";
-            }
-        });
-
-        const logoutBtn = document.getElementById('logout');
-        logoutBtn.addEventListener('click', () => {
-            signOut(auth)
-                .then(() => {
-                    localStorage.removeItem('loggedInUserId');
-                    window.location.href = "/";
-                })
-                .catch((error) => {
-                    console.error("Logout error:", error);
-                });
-        });
-    </script>
-</body>
-</html>
+<!DOCTYPE html>
+<html lang="en">
+<head>
+    <meta charset="UTF-8">
+    <meta name="viewport" content="width=device-width, initial-scale=1.0">
+    <title>Aditi - Pharmaceutical Assistant</title>
+    <style>
+        * {
+            margin: 0;
+            padding: 0;
+            box-sizing: border-box;
+        }
+
+        body {
+            font-family: -apple-system, BlinkMacSystemFont, 'Segoe UI', Roboto, sans-serif;
+            background-color: #f5f7fa;
+            color: #333;
+            line-height: 1.6;
+        }
+
+        /* Header */
+        .header {
+            background: white;
+            border-bottom: 1px solid #e5e7eb;
+            padding: 1rem 0;
+            position: sticky;
+            top: 0;
+            z-index: 100;
+            box-shadow: 0 1px 3px rgba(0, 0, 0, 0.1);
+        }
+
+        .header-content {
+            max-width: 1200px;
+            margin: 0 auto;
+            display: flex;
+            justify-content: space-between;
+            align-items: center;
+            padding: 0 2rem;
+        }
+
+        .logo {
+            font-size: 1.5rem;
+            font-weight: bold;
+            color: #2563eb;
+        }
+
+        /* Account Link - from main branch */
+        .account-link {
+            position: fixed;
+            top: 20px;
+            left: 20px;
+            z-index: 999;
+            background: #3498db;
+            color: white;
+            padding: 10px 18px;
+            border-radius: 30px;
+            text-decoration: none;
+            font-weight: 600;
+            box-shadow: 0 6px 15px rgba(0, 0, 0, 0.1);
+            transition: background 0.3s ease;
+        }
+
+        .account-link:hover {
+            background: #2c80b4;
+            color: white;
+        }
+
+        .logout-btn {
+            background: #dc2626;
+            color: white;
+            border: none;
+            padding: 0.5rem 1rem;
+            border-radius: 6px;
+            cursor: pointer;
+            font-size: 0.9rem;
+            font-weight: 500;
+        }
+
+        .logout-btn:hover {
+            background: #b91c1c;
+        }
+
+        /* Container */
+        .container {
+            max-width: 1200px;
+            margin: 0 auto;
+            padding: 2rem;
+        }
+
+        .dashboard-title {
+            font-size: 2.5rem;
+            color: #1f2937;
+            text-align: center;
+            margin-bottom: 0.5rem;
+            font-weight: 700;
+        }
+
+        .brand-highlight {
+            color: #2563eb;
+        }
+
+        .subtitle {
+            color: #6b7280;
+            font-size: 1.1rem;
+            text-align: center;
+            margin-bottom: 3rem;
+        }
+
+        /* Cards Grid */
+        .cards-grid {
+            display: grid;
+            grid-template-columns: repeat(auto-fit, minmax(300px, 1fr));
+            gap: 2rem;
+            margin-bottom: 3rem;
+        }
+
+        .feature-card {
+            background: white;
+            border: 1px solid #e5e7eb;
+            border-radius: 12px;
+            padding: 2rem;
+            text-align: center;
+            cursor: pointer;
+            transition: all 0.2s ease;
+            text-decoration: none;
+            color: inherit;
+        }
+
+        .feature-card:hover {
+            transform: translateY(-4px);
+            box-shadow: 0 8px 25px rgba(0, 0, 0, 0.1);
+            border-color: #2563eb;
+        }
+
+        .card-icon {
+            font-size: 3rem;
+            margin-bottom: 1rem;
+            display: block;
+        }
+
+        .drug-icon { color: #8b5cf6; }
+        .symptom-icon { color: #10b981; }
+        .camera-icon { color: #3b82f6; }
+
+        .card-title {
+            font-size: 1.4rem;
+            font-weight: 600;
+            color: #1f2937;
+            margin-bottom: 0.5rem;
+        }
+
+        .card-description {
+            color: #6b7280;
+            font-size: 0.95rem;
+            line-height: 1.6;
+        }
+
+        /* Hidden content shown after auth */
+        #dashboardContent {
+            opacity: 0;
+            transition: opacity 0.5s ease;
+        }
+
+        #dashboardContent.show {
+            opacity: 1;
+        }
+
+        /* Responsive */
+        @media (max-width: 768px) {
+            .header-content {
+                padding: 0 1rem;
+            }
+            
+            .container {
+                padding: 1rem;
+            }
+            
+            .dashboard-title {
+                font-size: 2rem;
+            }
+            
+            .cards-grid {
+                grid-template-columns: 1fr;
+                gap: 1.5rem;
+            }
+        }
+    </style>
+</head>
+<body>
+    <!-- Account Link - from main branch -->
+    <a href="/my-account" class="account-link">My Account</a>
+
+    <!-- Header -->
+    <div class="header">
+        <div class="header-content">
+            <div class="logo">🏥 Aditi</div>
+            <button id="logout" class="logout-btn">Logout</button>
+        </div>
+    </div>
+
+    <!-- Main Container -->
+    <div class="container" id="dashboardContent">
+        <h2 class="dashboard-title">Welcome to <span class="brand-highlight">Drx.MediMate</span> Dashboard</h2>
+        <p class="subtitle">Your intelligent pharmaceutical assistant</p>
+        
+        <div class="cards-grid">
+            <a href="drug-info-page" class="feature-card">
+                <div class="card-icon drug-icon">💊</div>
+                <h5 class="card-title">Drug Information</h5>
+                <p class="card-description">Look up clinical drug info powered by Gemini AI.</p>
+            </a>
+
+            <a href="symptom-checker-page" class="feature-card">
+                <div class="card-icon symptom-icon">🩺</div>
+                <h5 class="card-title">Symptom Checker</h5>
+                <p class="card-description">Suggest safe OTC drugs based on symptoms.</p>
+            </a>
+
+            <a href="upload-image-page" class="feature-card">
+                <div class="card-icon camera-icon">📷</div>
+                <h5 class="card-title">Medicine Image</h5>
+                <p class="card-description">Upload a medicine photo to get full details.</p>
+            </a>
+        </div>
+    </div>
+
+    <!-- Firebase SDK -->
+    <script src="https://www.gstatic.com/firebasejs/10.11.1/firebase-app.js"></script>
+    <script src="https://www.gstatic.com/firebasejs/10.11.1/firebase-auth.js"></script>
+
+    <script type="module">
+        import { initializeApp } from "https://www.gstatic.com/firebasejs/10.11.1/firebase-app.js";
+        import { getAuth, onAuthStateChanged, signOut } from "https://www.gstatic.com/firebasejs/10.11.1/firebase-auth.js";
+
+        const firebaseConfig = {
+            apiKey: "AIzaSyDa6_47neFJAH-I4i-ZCU0elY4cRmpyotg",
+            authDomain: "aditi-pharmaceutical-assistant.firebaseapp.com",
+            projectId: "aditi-pharmaceutical-assistant",
+            storageBucket: "aditi-pharmaceutical-assistant.appspot.com",
+            messagingSenderId: "241653252150",
+            appId: "1:241653252150:web:ce83fa898dc2f77a669897",
+            measurementId: "G-HMJ6SD9Q9H"
+        };
+
+        const app = initializeApp(firebaseConfig);
+        const auth = getAuth();
+
+        onAuthStateChanged(auth, (user) => {
+            if (user) {
+                document.getElementById('dashboardContent').classList.add('show');
+            } else {
+                window.location.href = "/";
+            }
+        });
+
+        const logoutBtn = document.getElementById('logout');
+        logoutBtn.addEventListener('click', () => {
+            signOut(auth)
+                .then(() => {
+                    localStorage.removeItem('loggedInUserId');
+                    window.location.href = "/";
+                })
+                .catch((error) => {
+                    console.error("Logout error:", error);
+                });
+        });
+    </script>
+</body>
+</html>