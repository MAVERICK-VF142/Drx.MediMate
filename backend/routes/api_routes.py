from flask import Blueprint, request, jsonify
<<<<<<< HEAD
from ..utils.gemini_utils import get_drug_information, get_symptom_recommendation, analyze_image_with_gemini, get_drug_comparison_summary
=======
from ..utils.gemini_utils import get_drug_information, get_symptom_recommendation, analyze_image_with_gemini, analyze_prescription_with_gemini, analyze_allergies
>>>>>>> 9cb9ec98

import logging
logging.basicConfig(level=logging.INFO,format="%(asctime)s [%(levelname)s] %(message)s")


api_bp = Blueprint('api', __name__)


# ---------------------------
# API Endpoints (AJAX/JS)
# ---------------------------

def api_response(message, status=200):
    return jsonify({'response': message}), status



@api_bp.route('/get_drug_info', methods=['POST'])
def get_drug_info():
    logging.info("API /get_drug_info called")
    try:
        data = request.get_json()
        logging.info(f"Request JSON: {data}")
        drug_name = data.get('drug_name')
        if not drug_name:
            logging.warning("No drug name provided in request")
            return api_response('❌ No drug name provided.', 400)
        logging.info(f"Calling get_drug_information with drug_name: {drug_name}")
        response = get_drug_information(drug_name)
        return api_response(response)
    except Exception as e:
        logging.error(f"Exception in /get_drug_info: {str(e)}")
        return api_response(f"❌ Error: {str(e)}", 500)



@api_bp.route('/symptom_checker', methods=['POST'])
def symptom_check():
    logging.info("API /symptom_checker called")
    try:
        data = request.get_json()
        logging.info(f"Request JSON: {data}")
        symptoms = data.get('symptoms')
        if not symptoms:
            logging.warning("❌ No symptoms provided.")
            return api_response('❌ No symptoms provided.', 400)
        logging.info(f"Calling get_symptom_recommendation with symptoms: {symptoms}")
        result = get_symptom_recommendation(symptoms)
        return api_response(result)
    except Exception as e:
        logging.error(f"❌ Exception in /symptom_checker: {str(e)}")
        return api_response(f'❌ Error during analysis: {str(e)}', 500)

@api_bp.route('/process-upload', methods=['POST'])
def process_upload():
    logging.info("API /process-upload called")
    image_data = request.form.get("image_data")
    if image_data:
        logging.info("Image data received for analysis")
        result = analyze_image_with_gemini(image_data)
        return jsonify({'result': result})
    else:
        logging.warning("❌ No image data received in request")
    return jsonify({'result': '❌ No image received from camera.'})

<<<<<<< HEAD

@api_bp.route('/compare_drugs_summary', methods=['POST'])
def compare_drugs_summary():
    logging.info("API /compare_drugs_summary called")
    try:
        data = request.get_json()
        drug1 = data.get('drug1')
        drug2 = data.get('drug2')

        if not drug1 or not drug2:
            return api_response("❌ Both drug names are required.", 400)

        summary = get_drug_comparison_summary(drug1, drug2)
        return jsonify({'summary': summary})

    except Exception as e:
        logging.exception("❌ Exception in /compare_drugs_summary")
        return api_response(f"❌ Internal error: {str(e)}", 500)
=======
@api_bp.route('/validate-prescription', methods=['POST'])
def validate_prescription():
    logging.info("📩 API /validate-prescription called")

    image_data = request.form.get("image_data")
    if image_data:
        logging.info("📷 Prescription image data received for validation")

        # Process the image with Gemini (replace with your validator logic)
        result = analyze_prescription_with_gemini(image_data)

        logging.info(f"✅ Gemini result: {result}")
        return jsonify({'result': result})
    else:
        logging.warning("❌ No image data received in /validate-prescription")
        return jsonify({'result': '❌ No image received for validation.'})


@api_bp.route('/allergy_checker', methods=['POST'])
def allergy_checker():
    """
    Endpoint to analyze allergies vs medicines using Gemini.
    """
    logging.info("📩 API allergy-checker called")

    try:
        data = request.get_json()
        logging.info(f"Request JSON: {data}")
        allergies = data.get('allergies', '')
        medicines = data.get('medicines', '')

        if not allergies:
            logging.warning("❌ No allergies provided.")
            return api_response('❌ No allergies provided.', 400)
        if not medicines:
            logging.warning("❌ No Medicines provided.")
            return api_response('❌ No Medicines provided.', 400)

        result = analyze_allergies(allergies, medicines)
        return api_response(result)

    except Exception as e:
        logging.error(f"❌ Exception in /allergy_checker: {str(e)}")
        return api_response(f'❌ Error during allergy checking: {str(e)}', 500)
>>>>>>> 9cb9ec98
<|MERGE_RESOLUTION|>--- conflicted
+++ resolved
@@ -1,10 +1,5 @@
 from flask import Blueprint, request, jsonify
-<<<<<<< HEAD
-from ..utils.gemini_utils import get_drug_information, get_symptom_recommendation, analyze_image_with_gemini, get_drug_comparison_summary
-=======
-from ..utils.gemini_utils import get_drug_information, get_symptom_recommendation, analyze_image_with_gemini, analyze_prescription_with_gemini, analyze_allergies
->>>>>>> 9cb9ec98
-
+from ..utils.gemini_utils import get_drug_information, get_symptom_recommendation, analyze_image_with_gemini, analyze_prescription_with_gemini, analyze_allergies, get_drug_comparison_summary
 import logging
 logging.basicConfig(level=logging.INFO,format="%(asctime)s [%(levelname)s] %(message)s")
 
@@ -69,8 +64,6 @@
         logging.warning("❌ No image data received in request")
     return jsonify({'result': '❌ No image received from camera.'})
 
-<<<<<<< HEAD
-
 @api_bp.route('/compare_drugs_summary', methods=['POST'])
 def compare_drugs_summary():
     logging.info("API /compare_drugs_summary called")
@@ -88,8 +81,8 @@
     except Exception as e:
         logging.exception("❌ Exception in /compare_drugs_summary")
         return api_response(f"❌ Internal error: {str(e)}", 500)
-=======
-@api_bp.route('/validate-prescription', methods=['POST'])
+
+      @api_bp.route('/validate-prescription', methods=['POST'])
 def validate_prescription():
     logging.info("📩 API /validate-prescription called")
 
@@ -133,4 +126,3 @@
     except Exception as e:
         logging.error(f"❌ Exception in /allergy_checker: {str(e)}")
         return api_response(f'❌ Error during allergy checking: {str(e)}', 500)
->>>>>>> 9cb9ec98
