<!DOCTYPE html>
<html lang="en">

<head>
    <meta charset="UTF-8">
    <meta name="viewport" content="width=device-width, initial-scale=1.0">
    <title>Aditi - Pharmaceutical Assistant</title>
    <style>
        * {
            margin: 0;
            padding: 0;
            box-sizing: border-box;
        }

        body {
            font-family: -apple-system, BlinkMacSystemFont, 'Segoe UI', Roboto, sans-serif;
            background-color: #f5f7fa;
            color: #333;
            line-height: 1.6;
        }

        /* Header */
        .header {
            background: white;
            border-bottom: 1px solid #e5e7eb;
            padding: 1rem 0;
            position: sticky;
            top: 0;
            z-index: 100;
            box-shadow: 0 1px 3px rgba(0, 0, 0, 0.1);
        }

        .header-content {
            max-width: 1200px;
            margin: 0 auto;
            display: flex;
            justify-content: space-between;
            align-items: center;
            padding: 0 2rem;
        }

        .logo {
            font-size: 1.5rem;
            font-weight: bold;
            color: #2563eb;
        }

        /* User Info Section */
        .user-info {
            display: flex;
            align-items: center;
            gap: 1rem;
        }

        .user-details {
            display: flex;
            flex-direction: column;
            align-items: flex-end;
        }

        .user-name {
            font-weight: 600;
            color: #1f2937;
            font-size: 0.9rem;
        }

        .role-badge {
            padding: 0.25rem 0.75rem;
            border-radius: 12px;
            font-size: 0.75rem;
            font-weight: 500;
            text-transform: uppercase;
            letter-spacing: 0.5px;
        }

        .role-pharmacist {
            background: #ddd6fe;
            color: #7c3aed;
        }

        .role-doctor {
            background: #dcfce7;
            color: #16a34a;
        }

        .role-student {
            background: #dbeafe;
            color: #2563eb;
        }

        .role-patient {
            background: #fef3c7;
            color: #d97706;
        }

        .logout-btn {
            background: #dc2626;
            color: white;
            border: none;
            padding: 0.5rem 1rem;
            border-radius: 6px;
            cursor: pointer;
            font-size: 0.9rem;
            font-weight: 500;
            transition: background 0.2s ease;
        }

        .logout-btn:hover {
            background: #b91c1c;
        }

        #myAccount { background: #38dc26; color: white; border: none; padding: 0.5rem 1rem; border-radius: 6px; cursor: pointer; width: 100%; font-size: 0.9rem; font-weight: 500; margin-bottom: 5px; }
        #myAccount:hover { background: #19a531; }


        /* Container */
        .container {
            max-width: 1200px;
            margin: 0 auto;
            padding: 2rem;
        }

        .dashboard-title {
            font-size: 2.5rem;
            color: #1f2937;
            text-align: center;
            margin-bottom: 0.5rem;
            font-weight: 700;
        }

        .brand-highlight {
            color: #2563eb;
        }

        .subtitle {
            color: #6b7280;
            font-size: 1.1rem;
            text-align: center;
            margin-bottom: 3rem;
        }

        /* Role-specific welcome message */
        .role-welcome {
            background: linear-gradient(135deg, #667eea 0%, #764ba2 100%);
            color: white;
            padding: 2rem;
            border-radius: 16px;
            margin-bottom: 3rem;
            text-align: center;
        }

        .role-welcome h3 {
            font-size: 1.5rem;
            margin-bottom: 0.5rem;
        }

        .role-welcome p {
            opacity: 0.9;
            font-size: 1rem;
        }

        /* Cards Grid */
        .cards-grid {
            display: grid;
            grid-template-columns: repeat(auto-fit, minmax(300px, 1fr));
            gap: 2rem;
            margin-bottom: 3rem;
        }

        .feature-card {
            background: white;
            border: 1px solid #e5e7eb;
            border-radius: 12px;
            padding: 2rem;
            text-align: center;
            cursor: pointer;
            transition: all 0.2s ease;
            text-decoration: none;
            color: inherit;
            position: relative;
        }

        .feature-card:hover {
            transform: translateY(-4px);
            box-shadow: 0 8px 25px rgba(0, 0, 0, 0.1);
            border-color: #2563eb;
        }

        .feature-card.disabled {
            opacity: 0.5;
            cursor: not-allowed;
            pointer-events: none;
        }

        .card-icon {
            font-size: 3rem;
            margin-bottom: 1rem;
            display: block;
        }

        .drug-icon {
            color: #8b5cf6;
        }

        .symptom-icon {
            color: #10b981;
        }

        .camera-icon {
            color: #3b82f6;
        }

        .education-icon {
            color: #f59e0b;
        }

        .inventory-icon {
            color: #ef4444;
        }

        .prescription-icon {
            color: #06b6d4;
        }

        .consultation-icon {
            color: #84cc16;
        }

        .card-title {
            font-size: 1.4rem;
            font-weight: 600;
            color: #1f2937;
            margin-bottom: 0.5rem;
        }

        .card-description {
            color: #6b7280;
            font-size: 0.95rem;
            line-height: 1.6;
        }

        .access-badge {
            position: absolute;
            top: 1rem;
            right: 1rem;
            padding: 0.25rem 0.5rem;
            border-radius: 4px;
            font-size: 0.7rem;
            font-weight: 500;
            text-transform: uppercase;
        }

        .access-allowed {
            background: #dcfce7;
            color: #16a34a;
        }

        .access-restricted {
            background: #fee2e2;
            color: #dc2626;
        }

        /* Loading State */
        .loading {
            display: flex;
            justify-content: center;
            align-items: center;
            height: 50vh;
            flex-direction: column;
            gap: 1rem;
        }

        .spinner {
            width: 40px;
            height: 40px;
            border: 4px solid #e5e7eb;
            border-top: 4px solid #2563eb;
            border-radius: 50%;
            animation: spin 1s linear infinite;
        }

        @keyframes spin {
            0% {
                transform: rotate(0deg);
            }

            100% {
                transform: rotate(360deg);
            }
        }

        /* Hidden content shown after auth */
        #dashboardContent {
            opacity: 0;
            transition: opacity 0.5s ease;
        }

        #dashboardContent.show {
            opacity: 1;
        }

        /* Quick Actions */
        .quick-actions {
            background: white;
            border-radius: 12px;
            padding: 2rem;
            margin-bottom: 2rem;
            border: 1px solid #e5e7eb;
        }

        .quick-actions h3 {
            margin-bottom: 1rem;
            color: #1f2937;
        }

        .action-buttons {
            display: flex;
            gap: 1rem;
            flex-wrap: wrap;
        }

        .action-btn {
            padding: 0.75rem 1.5rem;
            border: 1px solid #d1d5db;
            border-radius: 8px;
            background: white;
            color: #374151;
            text-decoration: none;
            font-weight: 500;
            transition: all 0.2s ease;
        }

        .action-btn:hover {
            background: #f9fafb;
            border-color: #2563eb;
            color: #2563eb;
        }

        /* Dashboard Navigation Button */
        .dashboard-nav-btn {
            background: #2563eb;
            color: white;
            padding: 1rem 2rem;
            border: none;
            border-radius: 8px;
            font-size: 1rem;
            font-weight: 600;
            cursor: pointer;
            transition: background 0.2s ease;
            text-decoration: none;
            display: inline-block;
            margin: 1rem auto;
        }

        .dashboard-nav-btn:hover {
            background: #1d4ed8;
            color: white;
        }

        /* Role Selection Modal for Google Users */
        .role-modal-overlay {
            position: fixed;
            top: 0;
            left: 0;
            right: 0;
            bottom: 0;
            background: rgba(0, 0, 0, 0.5);
            display: flex;
            align-items: center;
            justify-content: center;
            z-index: 1000;
            animation: fadeIn 0.3s ease-out;
        }

        .role-modal {
            background: white;
            padding: 2rem;
            border-radius: 16px;
            max-width: 500px;
            width: 90%;
            max-height: 90vh;
            overflow-y: auto;
            text-align: center;
            box-shadow: 0 20px 60px rgba(0, 0, 0, 0.3);
        }

        .role-modal h3 {
            margin: 0 0 0.5rem 0;
            color: #1f2937;
            font-size: 1.5rem;
            font-weight: 700;
        }

        .role-modal p {
            margin: 0 0 2rem 0;
            color: #6b7280;
        }

        .role-modal .cards-grid {
            grid-template-columns: repeat(2, 1fr);
            gap: 1rem;
            margin-bottom: 2rem;
        }

        .role-modal .feature-card {
            padding: 1.5rem 1rem;
            cursor: pointer;
            transition: all 0.2s ease;
        }

        .role-modal .feature-card:hover {
            transform: translateY(-2px);
            border-color: #2563eb;
        }

        .role-modal .feature-card.selected {
            border-color: #2563eb;
            background: #f0f9ff;
        }

        .role-modal .card-icon {
            font-size: 2rem;
            margin-bottom: 0.5rem;
        }

        .role-modal .card-title {
            font-size: 1rem;
            margin-bottom: 0.25rem;
        }

        .role-modal .card-description {
            font-size: 0.8rem;
        }

        .role-confirm-btn {
            background: #2563eb;
            color: white;
            border: none;
            padding: 0.75rem 2rem;
            border-radius: 8px;
            cursor: pointer;
            font-size: 1rem;
            font-weight: 500;
            transition: background 0.2s ease;
        }

        .role-confirm-btn:hover:not(:disabled) {
            background: #1d4ed8;
        }

        .role-confirm-btn:disabled {
            background: #9ca3af;
            cursor: not-allowed;
        }

        @keyframes fadeIn {
            from {
                opacity: 0;
            }

            to {
                opacity: 1;
            }
        }

        /* Responsive */
        @media (max-width: 768px) {
            .header-content {
                padding: 0 1rem;
            }

            .container {
                padding: 1rem;
            }

            .dashboard-title {
                font-size: 2rem;
            }

            .cards-grid {
                grid-template-columns: 1fr;
                gap: 1.5rem;
            }

            .user-details {
                display: none;
            }

            .action-buttons {
                justify-content: center;
            }

            .role-modal .cards-grid {
                grid-template-columns: 1fr;
            }
        }
    </style>
</head>

<body>
    <!-- Loading State -->
    <div id="loadingState" class="loading">
        <div class="spinner"></div>
        <p>Loading your dashboard...</p>
    </div>

    <!-- Header -->
    <div class="header" style="display: none;" id="mainHeader">
        <div class="header-content">
            <div class="logo">🏥 Aditi</div>
            <div class="user-info">
                <div class="user-details">
                    <span class="user-name" id="userName">Loading...</span>
                    <span class="role-badge" id="userRole">...</span>
                </div>
                <button id="logout" class="logout-btn">Logout</button>
                <button id="myAccount">My-Account</button>

            </div>
        </div>
    </div>

    <!-- Main Container -->
    <div class="container" id="dashboardContent" style="display: none;">
        <!-- Role-specific welcome message -->
        <div class="role-welcome" id="roleWelcome">
            <h3 id="welcomeTitle">Welcome!</h3>
            <p id="welcomeMessage">Loading your personalized dashboard...</p>
        </div>

        <h2 class="dashboard-title">Welcome to <span class="brand-highlight">Drx.MediMate</span></h2>
        <p class="subtitle" id="dashboardSubtitle">Your intelligent pharmaceutical assistant</p>

        <!-- Navigation to Role-Specific Dashboard -->
        <div style="text-align: center; margin-bottom: 2rem;">
            <a href="#" class="dashboard-nav-btn" id="roleDashboardBtn">
                Go to My Dashboard
            </a>
        </div>

        <!-- Quick Actions (Role-specific) -->
        <div class="quick-actions" id="quickActions">
            <h3>Quick Actions</h3>
            <div class="action-buttons" id="actionButtons">
                <!-- Dynamic buttons based on role -->
            </div>
        </div>

        <!-- Feature Cards -->
        <div class="cards-grid" id="featureCards">
            <!-- Cards will be populated based on user role -->
        </div>
    </div>

    <script type="module">
        import { initializeApp } from "https://www.gstatic.com/firebasejs/10.11.1/firebase-app.js";
        import {
            getAuth,
            onAuthStateChanged,
            signOut
        } from "https://www.gstatic.com/firebasejs/10.11.1/firebase-auth.js";
        import {
            getFirestore,
            doc,
            getDoc,
            setDoc
        } from "https://www.gstatic.com/firebasejs/10.11.1/firebase-firestore.js";

        const firebaseConfig = {
            apiKey: "AIzaSyDa6_47neFJAH-I4i-ZCU0elY4cRmpyotg",
            authDomain: "aditi-pharmaceutical-assistant.firebaseapp.com",
            projectId: "aditi-pharmaceutical-assistant",
            storageBucket: "aditi-pharmaceutical-assistant.appspot.com",
            messagingSenderId: "241653252150",
            appId: "1:241653252150:web:ce83fa898dc2f77a669897",
            measurementId: "G-HMJ6SD9Q9H"
        };

        const app = initializeApp(firebaseConfig);
        const auth = getAuth();
        const db = getFirestore();

        // Role-based dashboard routes
        const ROLE_DASHBOARDS = {
            pharmacist: 'pharmacist-dashboard.html',
            doctor: 'doctor-dashboard.html',
            student: 'student-dashboard.html',
            patient: 'patient-dashboard.html'
        };

        // Role-based features configuration
        const ROLE_FEATURES = {
            pharmacist: {
                welcome: {
                    title: "Welcome, Pharmacist!",
                    message: "Manage your pharmacy operations with AI-powered tools"
                },
                subtitle: "Professional pharmacy management tools",
                quickActions: [
                    { text: "View Inventory", href: "inventory-management" },
                    { text: "Process Prescriptions", href: "prescription-processing" },
                    { text: "Generate Reports", href: "reports" }
                ],
                features: [
                    {
                        href: "drug-info-page",
                        icon: "💊",
                        iconClass: "drug-icon",
                        title: "Drug Information",
                        description: "Look up clinical drug info powered by Gemini AI.",
                        allowed: true
                    },
                    {
                        href: "inventory-management",
                        icon: "📦",
                        iconClass: "inventory-icon",
                        title: "Inventory Management",
                        description: "Track stock levels, expiry dates, and manage suppliers.",
                        allowed: true
                    },
                    {
                        href: "prescription-processing",
                        icon: "📋",
                        iconClass: "prescription-icon",
                        title: "Prescription Processing",
                        description: "Verify and process patient prescriptions efficiently.",
                        allowed: true
                    },
                    {
                        href: "upload-image-page",
                        icon: "📷",
                        iconClass: "camera-icon",
                        title: "Medicine Image",
                        description: "Upload a medicine photo to get full details.",
                        allowed: true
                    },
                    {
<<<<<<< HEAD
                        href: "drug-comparison",
                        icon: "⚖️",
                        iconClass: "drug-icon",
                        title: "Drug Comparison",
                        description: "Compare drugs side-by-side using AI-powered info.",
=======
                        href: "allergy-checker",
                        icon: "⚕️",
                        iconClass: "symptom-icon",
                        title: "Allergy Checker",
                        description: "AI-powered tool to check medicine safety based on your allergies.",
>>>>>>> 9cb9ec98
                        allowed: true
                    }

                ]
            },
            doctor: {
                welcome: {
                    title: "Welcome, Doctor!",
                    message: "Enhance your practice with intelligent diagnostic tools"
                },
                subtitle: "Advanced clinical decision support",
                quickActions: [
                    { text: "Patient Records", href: "patient-records" },
                    { text: "Write Prescription", href: "prescribe" },
                    { text: "Drug Interactions", href: "drug-interactions" }
                ],
                features: [
                    {
                        href: "drug-info-page",
                        icon: "💊",
                        iconClass: "drug-icon",
                        title: "Drug Information",
                        description: "Look up clinical drug info powered by Gemini AI.",
                        allowed: true
                    },
                    {
                        href: "symptom-checker-page",
                        icon: "🩺",
                        iconClass: "symptom-icon",
                        title: "Symptom Checker",
                        description: "AI-powered symptom analysis and differential diagnosis.",
                        allowed: true
                    },
                    {
                        href: "consultation-tools",
                        icon: "👨‍⚕️",
                        iconClass: "consultation-icon",
                        title: "Consultation Tools",
                        description: "Digital tools to enhance patient consultations.",
                        allowed: true
                    },
                    {
                        href: "upload-image-page",
                        icon: "📷",
                        iconClass: "camera-icon",
                        title: "Medicine Image",
                        description: "Upload a medicine photo to get full details.",
                        allowed: true
                    },
                    {
<<<<<<< HEAD
                        href: "drug-comparison",
                        icon: "⚖️",
                        iconClass: "drug-icon",
                        title: "Drug Comparison",
                        description: "Compare drugs side-by-side using AI-powered info.",
=======
                        href: "allergy-checker",
                        icon: "⚕️",
                        iconClass: "symptom-icon",
                        title: "Allergy Checker",
                        description: "AI-powered tool to check medicine safety based on your allergies.",
>>>>>>> 9cb9ec98
                        allowed: true
                    }

                ]
            },
            student: {
                welcome: {
                    title: "Welcome, Student!",
                    message: "Learn and explore pharmaceutical knowledge"
                },
                subtitle: "Educational resources and learning tools",
                quickActions: [
                    { text: "Study Materials", href: "study-materials" },
                    { text: "Practice Tests", href: "practice-tests" },
                    { text: "Drug Flashcards", href: "flashcards" }
                ],
                features: [
                    {
                        href: "drug-info-page",
                        icon: "💊",
                        iconClass: "drug-icon",
                        title: "Drug Information",
                        description: "Learn about medications with detailed explanations.",
                        allowed: true
                    },
                    {
                        href: "educational-resources",
                        icon: "📚",
                        iconClass: "education-icon",
                        title: "Educational Resources",
                        description: "Access curated learning materials and references.",
                        allowed: true
                    },
                    {
                        href: "symptom-checker-page",
                        icon: "🩺",
                        iconClass: "symptom-icon",
                        title: "Symptom Checker",
                        description: "Learn symptom-drug relationships (educational only).",
                        allowed: true
                    },
                    {
                        href: "#",
                        icon: "📋",
                        iconClass: "prescription-icon",
                        title: "Prescription Writing",
                        description: "Advanced feature - Available after graduation.",
                        allowed: false
                    },
                    {
<<<<<<< HEAD
                        href: "drug-comparison",
                        icon: "⚖️",
                        iconClass: "drug-icon",
                        title: "Drug Comparison",
                        description: "Compare drugs side-by-side using AI-powered info.",
=======
                        href: "allergy-checker",
                        icon: "⚕️",
                        iconClass: "symptom-icon",
                        title: "Allergy Checker",
                        description: "AI-powered tool to check medicine safety based on your allergies.",
>>>>>>> 9cb9ec98
                        allowed: true
                    }

                ]
            },
            patient: {
                welcome: {
                    title: "Welcome, Patient!",
                    message: "Manage your health and medications safely"
                },
                subtitle: "Personal health management tools",
                quickActions: [
                    { text: "My Medications", href: "my-medications" },
                    { text: "Health Records", href: "health-records" },
                    { text: "Find Pharmacy", href: "pharmacy-locator" }
                ],
                features: [
                    {
                        href: "symptom-checker-page",
                        icon: "🩺",
                        iconClass: "symptom-icon",
                        title: "Symptom Checker",
                        description: "Get suggestions for safe OTC medications.",
                        allowed: true
                    },
                    {
                        href: "medication-tracker",
                        icon: "⏰",
                        iconClass: "drug-icon",
                        title: "Medication Tracker",
                        description: "Track your medications and set reminders.",
                        allowed: true
                    },
                    {
                        href: "upload-image-page",
                        icon: "📷",
                        iconClass: "camera-icon",
                        title: "Medicine Image",
                        description: "Identify your medications by photo.",
                        allowed: true
                    },
                    {
                        href: "prescription-validator-page",
                        icon: "📝",
                        iconClass: "camera-icon",
                        title: "Prescription Validator",
                        description: "Validate your medical prescription by photo.",
                        allowed: true
                    },
                    {
                        href: "#",
                        icon: "💊",
                        iconClass: "drug-icon",
                        title: "Clinical Drug Info",
                        description: "Professional feature - Consult your doctor.",
                        allowed: false
                    },
                    {
<<<<<<< HEAD
                        href: "drug-comparison",
                        icon: "⚖️",
                        iconClass: "drug-icon",
                        title: "Drug Comparison",
                        description: "Compare drugs side-by-side using AI-powered info.",
=======
                        href: "allergy-checker",
                        icon: "⚕️",
                        iconClass: "symptom-icon",
                        title: "Allergy Checker",
                        description: "AI-powered tool to check medicine safety based on your allergies.",
>>>>>>> 9cb9ec98
                        allowed: true
                    }

                ]
            }
        };

        // Show role selection modal for Google users without role
        function showRoleSelectionModal(user) {
            return new Promise((resolve) => {
                const modal = document.createElement('div');
                modal.className = 'role-modal-overlay';
                modal.innerHTML = `
                    <div class="role-modal">
                        <h3>Complete Your Profile</h3>
                        <p>Please select your role to personalize your experience:</p>
                        <div class="cards-grid">
                            <div class="feature-card" data-role="pharmacist">
                                <div class="card-icon drug-icon">💊</div>
                                <h5 class="card-title">Pharmacist</h5>
                                <p class="card-description">Manage prescriptions and inventory</p>
                            </div>
                            <div class="feature-card" data-role="doctor">
                                <div class="card-icon symptom-icon">🩺</div>
                                <h5 class="card-title">Doctor</h5>
                                <p class="card-description">Prescribe medications and patient care</p>
                            </div>
                            <div class="feature-card" data-role="student">
                                <div class="card-icon education-icon">📚</div>
                                <h5 class="card-title">Student</h5>
                                <p class="card-description">Learn and access educational resources</p>
                            </div>
                            <div class="feature-card" data-role="patient">
                                <div class="card-icon camera-icon">👤</div>
                                <h5 class="card-title">Patient</h5>
                                <p class="card-description">Track medications and health records</p>
                            </div>
                        </div>
                        <button class="role-confirm-btn" disabled>Continue</button>
                    </div>
                `;

                document.body.appendChild(modal);

                let selectedRole = null;
                const confirmBtn = modal.querySelector('.role-confirm-btn');

                // Handle role selection
                modal.querySelectorAll('.feature-card').forEach(card => {
                    card.addEventListener('click', () => {
                        modal.querySelectorAll('.feature-card').forEach(c => c.classList.remove('selected'));
                        card.classList.add('selected');
                        selectedRole = card.dataset.role;
                        confirmBtn.disabled = false;
                    });
                });

                // Handle confirmation
                confirmBtn.addEventListener('click', async () => {
                    if (selectedRole) {
                        try {
                            const nameParts = user.displayName ? user.displayName.split(' ') : ["", ""];

                            const userData = {
                                email: user.email,
                                firstName: nameParts[0] || "User",
                                lastName: nameParts.slice(1).join(' ') || "",
                                role: selectedRole,
                                createdAt: new Date().toISOString(),
                                emailVerified: true
                            };

                            await setDoc(doc(db, "users", user.uid), userData);
                            document.body.removeChild(modal);
                            resolve(userData);
                        } catch (error) {
                            console.error("Error saving user role:", error);
                            alert("Error saving your role. Please try again.");
                        }
                    }
                });
            });
        }

        function populateDashboard(userData) {
            const role = userData.role;
            const config = ROLE_FEATURES[role];

            if (!config) {
                console.error('Unknown role:', role);
                userData.role = 'patient';
                populateDashboard(userData);
                return;
            }

            // Update user info
            document.getElementById('userName').textContent = `${userData.firstName} ${userData.lastName}`;
            const roleElement = document.getElementById('userRole');
            roleElement.textContent = role.charAt(0).toUpperCase() + role.slice(1);
            roleElement.className = `role-badge role-${role}`;

            // Update welcome message
            document.getElementById('welcomeTitle').textContent = config.welcome.title;
            document.getElementById('welcomeMessage').textContent = config.welcome.message;
            document.getElementById('dashboardSubtitle').textContent = config.subtitle;

            // Set up role dashboard navigation
            const roleDashboardBtn = document.getElementById('roleDashboardBtn');
            const dashboardRoute = ROLE_DASHBOARDS[role];
            if (dashboardRoute) {
                roleDashboardBtn.href = dashboardRoute;
                roleDashboardBtn.textContent = `Go to ${role.charAt(0).toUpperCase() + role.slice(1)} Dashboard`;
            }

            // Populate quick actions
            const actionButtons = document.getElementById('actionButtons');
            actionButtons.innerHTML = config.quickActions.map(action =>
                `<a href="${action.href}" class="action-btn">${action.text}</a>`
            ).join('');

            // Populate feature cards
            const featureCards = document.getElementById('featureCards');
            featureCards.innerHTML = config.features.map(feature => `
                <a href="${feature.href}" class="feature-card ${!feature.allowed ? 'disabled' : ''}">
                    <div class="access-badge ${feature.allowed ? 'access-allowed' : 'access-restricted'}">
                        ${feature.allowed ? 'Available' : 'Restricted'}
                    </div>
                    <div class="card-icon ${feature.iconClass}">${feature.icon}</div>
                    <h5 class="card-title">${feature.title}</h5>
                    <p class="card-description">${feature.description}</p>
                </a>
            `).join('');

            // Show the dashboard
            document.getElementById('loadingState').style.display = 'none';
            document.getElementById('mainHeader').style.display = 'block';
            document.getElementById('dashboardContent').style.display = 'block';
            setTimeout(() => {
                document.getElementById('dashboardContent').classList.add('show');
            }, 100);
        }

        async function verifyUserAndLoadDashboard(user) {
            try {
                const userDoc = await getDoc(doc(db, "users", user.uid));
                let userData;

                if (!userDoc.exists()) {
                    userData = await showRoleSelectionModal(user);
                } else {
                    userData = userDoc.data();

                    if (!userData.role) {
                        userData = await showRoleSelectionModal(user);
                    }
                }

                // Store user data for other scripts
                localStorage.setItem('loggedInUserId', user.uid);
                localStorage.setItem('userRole', userData.role);
                localStorage.setItem('userData', JSON.stringify(userData));

                populateDashboard(userData);

            } catch (error) {
                console.error('Error loading user data:', error);
                setTimeout(() => {
                    window.location.href = "sisu.html";
                }, 3000);
            }
        }

        // Authentication state observer
        onAuthStateChanged(auth, (user) => {
            if (user && user.emailVerified) {
                verifyUserAndLoadDashboard(user);
            } else if (user && !user.emailVerified) {
                document.getElementById('loadingState').innerHTML = `
                    <div class="spinner"></div>
                    <p>Please verify your email before continuing...</p>
                    <button onclick="window.location.href='sisu.html'" style="margin-top: 1rem; padding: 0.5rem 1rem; background: #2563eb; color: white; border: none; border-radius: 6px; cursor: pointer;">Back to Login</button>
                `;
            } else {
                window.location.href = "sisu.html";
            }
        });

        //My-account href
        document.getElementById('myAccount').addEventListener('click', function () {
             window.location.href = '/my-account';  
        });

        // Logout functionality
        document.addEventListener('DOMContentLoaded', function () {
            const logoutBtn = document.getElementById('logout');
            if (logoutBtn) {
                logoutBtn.addEventListener('click', async () => {
                    try {
                        await signOut(auth);
                        localStorage.clear();
                        window.location.href = "sisu.html";
                    } catch (error) {
                        console.error("Logout error:", error);
                    }
                });
            }
        });

        // Handle role-specific navigation
        document.addEventListener('click', function (e) {
            const featureCard = e.target.closest('.feature-card');
            if (featureCard && featureCard.classList.contains('disabled')) {
                e.preventDefault();
                alert('This feature is not available for your role. Please contact support if you need access.');
            }
        });

        // Export utilities for compatibility
        window.DashboardAuth = {
            getCurrentUser: () => auth.currentUser,
            getUserData: () => JSON.parse(localStorage.getItem('userData') || '{}'),
            getUserRole: () => localStorage.getItem('userRole'),
            hasPermission: (permission) => {
                const role = localStorage.getItem('userRole');
                const permissions = {
                    pharmacist: ['inventory', 'prescriptions', 'reports', 'patients'],
                    doctor: ['prescriptions', 'patients', 'reports', 'consultations'],
                    student: ['learning', 'resources', 'progress', 'assignments'],
                    patient: ['profile', 'medications', 'history', 'appointments']
                };
                return permissions[role]?.includes(permission) || false;
            }
        };

        // Security: Clear sensitive data on page unload
        window.addEventListener('beforeunload', () => {
            if (window.userData) {
                window.userData = null;
            }
        });
    </script>
</body>

</html><|MERGE_RESOLUTION|>--- conflicted
+++ resolved
@@ -635,19 +635,19 @@
                         allowed: true
                     },
                     {
-<<<<<<< HEAD
                         href: "drug-comparison",
                         icon: "⚖️",
                         iconClass: "drug-icon",
                         title: "Drug Comparison",
                         description: "Compare drugs side-by-side using AI-powered info.",
-=======
+                        allowed: true
+                    },
+                    {
                         href: "allergy-checker",
                         icon: "⚕️",
                         iconClass: "symptom-icon",
                         title: "Allergy Checker",
                         description: "AI-powered tool to check medicine safety based on your allergies.",
->>>>>>> 9cb9ec98
                         allowed: true
                     }
 
@@ -698,19 +698,19 @@
                         allowed: true
                     },
                     {
-<<<<<<< HEAD
                         href: "drug-comparison",
                         icon: "⚖️",
                         iconClass: "drug-icon",
                         title: "Drug Comparison",
                         description: "Compare drugs side-by-side using AI-powered info.",
-=======
+                        allowed: true,
+                    },
+                    {
                         href: "allergy-checker",
                         icon: "⚕️",
                         iconClass: "symptom-icon",
                         title: "Allergy Checker",
                         description: "AI-powered tool to check medicine safety based on your allergies.",
->>>>>>> 9cb9ec98
                         allowed: true
                     }
 
@@ -761,19 +761,19 @@
                         allowed: false
                     },
                     {
-<<<<<<< HEAD
                         href: "drug-comparison",
                         icon: "⚖️",
                         iconClass: "drug-icon",
                         title: "Drug Comparison",
                         description: "Compare drugs side-by-side using AI-powered info.",
-=======
+                        allowed: true
+                    },
+                    {
                         href: "allergy-checker",
                         icon: "⚕️",
                         iconClass: "symptom-icon",
                         title: "Allergy Checker",
                         description: "AI-powered tool to check medicine safety based on your allergies.",
->>>>>>> 9cb9ec98
                         allowed: true
                     }
 
@@ -832,19 +832,19 @@
                         allowed: false
                     },
                     {
-<<<<<<< HEAD
                         href: "drug-comparison",
                         icon: "⚖️",
                         iconClass: "drug-icon",
                         title: "Drug Comparison",
                         description: "Compare drugs side-by-side using AI-powered info.",
-=======
+                        allowed: true
+                    },
+                    {
                         href: "allergy-checker",
                         icon: "⚕️",
                         iconClass: "symptom-icon",
                         title: "Allergy Checker",
                         description: "AI-powered tool to check medicine safety based on your allergies.",
->>>>>>> 9cb9ec98
                         allowed: true
                     }
 
